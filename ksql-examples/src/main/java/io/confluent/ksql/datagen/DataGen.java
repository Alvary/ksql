--- conflicted
+++ resolved
@@ -83,13 +83,21 @@
         return;
     }
 
-<<<<<<< HEAD
     List<Thread> threads = new LinkedList<>();
     for (int i = 0; i < arguments.numThreads; i++) {
       Properties props = arguments.properties;
       props.put("bootstrap.servers", arguments.bootstrapServer);
       props.put("client.id", "KSQLDataGenProducer");
       System.out.println("Producer Properties:" + props);
+
+      try {
+        if (arguments.propertiesFile != null) {
+          props.load(arguments.propertiesFile);
+        }
+      } catch (IOException exception) {
+        System.err.printf("IOException encountered: %s%n", exception.getMessage());
+        return;
+      }
 
       Thread t = new Thread(() -> {
         dataProducer.populateTopic(props, generator, arguments.topicName, arguments.keyName,
@@ -107,24 +115,6 @@
         System.exit(1);
       }
     }
-=======
-    Properties props = new Properties();
-    props.put("bootstrap.servers", arguments.bootstrapServer);
-    props.put("client.id", "KSQLDataGenProducer");
-
-    try {
-      if (arguments.propertiesFile != null) {
-        props.load(arguments.propertiesFile);
-      }
-    } catch (IOException exception) {
-      System.err.printf("IOException encountered: %s%n", exception.getMessage());
-      return;
-    }
-
-    dataProducer.populateTopic(props, generator, arguments.topicName, arguments.keyName,
-                               arguments.iterations, arguments.maxInterval
-    );
->>>>>>> 06e8ec36
   }
 
   private static void usage() {
@@ -162,13 +152,10 @@
     public final int iterations;
     public final long maxInterval;
     public final String schemaRegistryUrl;
-<<<<<<< HEAD
     public final boolean printRows;
     public final Properties properties;
     public final int numThreads;
-=======
     public final InputStream propertiesFile;
->>>>>>> 06e8ec36
 
     public Arguments(
         boolean help,
@@ -180,13 +167,10 @@
         int iterations,
         long maxInterval,
         String schemaRegistryUrl,
-<<<<<<< HEAD
         boolean printRows,
         Properties properties,
         int numThreads
-=======
         InputStream propertiesFile
->>>>>>> 06e8ec36
     ) {
       this.help = help;
       this.bootstrapServer = bootstrapServer;
@@ -197,13 +181,10 @@
       this.iterations = iterations;
       this.maxInterval = maxInterval;
       this.schemaRegistryUrl = schemaRegistryUrl;
-<<<<<<< HEAD
       this.printRows = printRows;
       this.properties = properties;
       this.numThreads = numThreads;
-=======
       this.propertiesFile = propertiesFile;
->>>>>>> 06e8ec36
     }
 
     public static class ArgumentParseException extends RuntimeException {
@@ -226,13 +207,10 @@
       private int iterations;
       private long maxInterval;
       private String schemaRegistryUrl;
-<<<<<<< HEAD
       private boolean printRows;
       private Properties properties;
       private int numThreads;
-=======
       private InputStream propertiesFile;
->>>>>>> 06e8ec36
 
       public Builder() {
         quickstart = null;
@@ -245,13 +223,10 @@
         iterations = 1000000;
         maxInterval = -1;
         schemaRegistryUrl = "http://localhost:8081";
-<<<<<<< HEAD
         printRows = true;
         properties = new Properties();
         numThreads = 1;
-=======
         propertiesFile = null;
->>>>>>> 06e8ec36
       }
 
       private enum Quickstart {
@@ -294,12 +269,8 @@
 
       public Arguments build() {
         if (help) {
-<<<<<<< HEAD
           return new Arguments(true, null, null, null, null,
-              null, 0, -1, null, true, null, 1);
-=======
-          return new Arguments(true, null, null, null, null, null, 0, -1, null, null);
->>>>>>> 06e8ec36
+              null, 0, -1, null, true, null, 1, null);
         }
 
         if (quickstart != null) {
@@ -317,10 +288,6 @@
         } catch (NullPointerException exception) {
           throw new ArgumentParseException(exception.getMessage());
         }
-<<<<<<< HEAD
-        return new Arguments(help, bootstrapServer, schemaFile, format, topicName, keyName,
-                             iterations, maxInterval, schemaRegistryUrl, printRows, properties, numThreads);
-=======
         return new Arguments(
             help,
             bootstrapServer,
@@ -331,9 +298,11 @@
             iterations,
             maxInterval,
             schemaRegistryUrl,
+            printRows,
+            properties,
+            numThreads,
             propertiesFile
         );
->>>>>>> 06e8ec36
       }
 
       public Builder parseArgs(String[] args) throws IOException {
@@ -419,16 +388,14 @@
           case "schemaRegistryUrl":
             schemaRegistryUrl = argValue;
             break;
-<<<<<<< HEAD
           case "printRows":
             printRows = parsePrintRows(argValue);
             break;
           case "numThreads":
             numThreads = parseNThreads(argValue);
-=======
+            break;
           case "propertiesFile":
             propertiesFile = new FileInputStream(argValue);
->>>>>>> 06e8ec36
             break;
           default:
             throw new ArgumentParseException(String.format(
