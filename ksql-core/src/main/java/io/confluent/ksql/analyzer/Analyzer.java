--- conflicted
+++ resolved
@@ -97,11 +97,7 @@
       KSQLTopic newIntoKSQLTopic = new KSQLTopic(intoKafkaTopicName,
           intoKafkaTopicName, intoTopicSerde);
       KSQLStream intoKSQLStream = new KSQLStream(intoStructuredDataSource.getName(),
-<<<<<<< HEAD
                                               null, null, null, newIntoKSQLTopic);
-=======
-          null, null, newIntoKSQLTopic);
->>>>>>> a0897e84
       analysis.setInto(intoKSQLStream);
     }
 
@@ -182,7 +178,6 @@
     StructuredDataSourceNode
         leftSourceKafkaTopicNode =
         new StructuredDataSourceNode(new PlanNodeId("KafkaTopic_Left"), leftDataSource.getSchema(),
-<<<<<<< HEAD
                                      leftDataSource.getKeyField(),
                                      leftDataSource.getTimestampField(),
                                      leftDataSource.getKsqlTopic().getTopicName(),
@@ -197,20 +192,6 @@
                                      rightDataSource.getKsqlTopic().getTopicName(),
                                      rightAlias, rightDataSource.getDataSourceType(),
                                      rightDataSource);
-=======
-            leftDataSource.getKeyField(),
-            leftDataSource.getKsqlTopic().getTopicName(),
-            leftAlias, leftDataSource.getDataSourceType(),
-            leftDataSource);
-    StructuredDataSourceNode
-        rightSourceKafkaTopicNode =
-        new StructuredDataSourceNode(new PlanNodeId("KafkaTopic_Right"),
-            rightDataSource.getSchema(),
-            rightDataSource.getKeyField(),
-            rightDataSource.getKsqlTopic().getTopicName(),
-            rightAlias, rightDataSource.getDataSourceType(),
-            rightDataSource);
->>>>>>> a0897e84
 
     JoinNode.Type joinType;
     switch (node.getType()) {
@@ -278,13 +259,9 @@
     StructuredDataSource into;
     if (node.isSTDOut) {
       into =
-<<<<<<< HEAD
           new KSQLSTDOUT(KSQLSTDOUT.KSQL_STDOUT_NAME, null, null, null,
                         StructuredDataSource.DataSourceType.KSTREAM);
-=======
-          new KSQLSTDOUT(KSQLSTDOUT.KSQL_STDOUT_NAME, null, null,
-              StructuredDataSource.DataSourceType.KSTREAM);
->>>>>>> a0897e84
+
     } else if (context.getParentType() == AnalysisContext.ParentType.INTO) {
       into = new KSQLStream(node.getName().getSuffix(), null, null, null, null);
 
