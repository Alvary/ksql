--- conflicted
+++ resolved
@@ -21,7 +21,6 @@
 import io.confluent.ksql.GenericRow;
 import io.confluent.ksql.KsqlEngine;
 import io.confluent.ksql.rest.entity.StreamedRow;
-import io.confluent.ksql.util.KafkaTopicClient;
 import io.confluent.ksql.util.KsqlException;
 import io.confluent.ksql.util.QueryMetadata;
 import io.confluent.ksql.util.QueuedQueryMetadata;
@@ -34,12 +33,7 @@
 import java.io.IOException;
 import java.io.OutputStream;
 import java.util.Map;
-<<<<<<< HEAD
-import java.util.concurrent.atomic.AtomicBoolean;
-import java.util.concurrent.atomic.AtomicReference;
-=======
 import java.util.concurrent.TimeUnit;
->>>>>>> 863fa311
 
 class QueryStreamWriter implements StreamingOutput {
 
@@ -47,14 +41,9 @@
 
   private final QueuedQueryMetadata queryMetadata;
   private final long disconnectCheckInterval;
-<<<<<<< HEAD
-  private final AtomicReference<Throwable> streamsException;
-  private final KafkaTopicClient kafkaTopicClient;
-=======
   private final ObjectMapper objectMapper;
   private Throwable streamsException;
 
->>>>>>> 863fa311
 
   QueryStreamWriter(
       KsqlEngine ksqlEngine,
@@ -63,7 +52,6 @@
       Map<String, Object> overriddenProperties
   )
       throws Exception {
-    this.kafkaTopicClient = ksqlEngine.getTopicClient();
     QueryMetadata queryMetadata =
         ksqlEngine.buildMultipleQueries(true, queryString, overriddenProperties).get(0);
     this.objectMapper = new ObjectMapper().disable(JsonGenerator.Feature.AUTO_CLOSE_TARGET);
@@ -118,7 +106,8 @@
       out.flush();
 
     } finally {
-      queryMetadata.close();
+      queryMetadata.getKafkaStreams().close(100L, TimeUnit.MILLISECONDS);
+      queryMetadata.getKafkaStreams().cleanUp();
     }
   }
 
