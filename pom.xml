--- conflicted
+++ resolved
@@ -25,7 +25,7 @@
     <properties>
         <really.executable.jar.version>1.5.0</really.executable.jar.version>
         <java.version>1.8</java.version>
-        <kafka.version>0.10.2.0</kafka.version>
+        <kafka.version>0.11.0.0-SNAPSHOT</kafka.version>
         <airlift.version>0.29</airlift.version>
         <guava.version>21.0</guava.version>
         <jsr305.version>3.0.2</jsr305.version>
@@ -42,21 +42,13 @@
         <dependency>
             <groupId>org.apache.kafka</groupId>
             <artifactId>kafka_2.11</artifactId>
-<<<<<<< HEAD
-            <version>0.11.0.0-SNAPSHOT</version>
-=======
             <version>${kafka.version}</version>
->>>>>>> c544eb48
         </dependency>
 
         <dependency>
             <groupId>org.apache.kafka</groupId>
             <artifactId>kafka-streams</artifactId>
-<<<<<<< HEAD
-            <version>0.11.0.0-SNAPSHOT</version>
-=======
             <version>${kafka.version}</version>
->>>>>>> c544eb48
         </dependency>
 
         <dependency>
