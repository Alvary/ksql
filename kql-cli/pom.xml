<?xml version="1.0" encoding="UTF-8"?>
<project xmlns="http://maven.apache.org/POM/4.0.0"
         xmlns:xsi="http://www.w3.org/2001/XMLSchema-instance"
         xsi:schemaLocation="http://maven.apache.org/POM/4.0.0 http://maven.apache.org/xsd/maven-4.0.0.xsd">
    <parent>
        <artifactId>KQL</artifactId>
        <groupId>KQL</groupId>
        <version>1.0-SNAPSHOT</version>
    </parent>
    <modelVersion>4.0.0</modelVersion>

    <artifactId>kql-cli</artifactId>

    <properties>
        <air.main.basedir>${project.parent.basedir}</air.main.basedir>
        <main-class>io.confluent.kql.KQL</main-class>
        <cli.skip-execute>false</cli.skip-execute>
        <cli.main-class>${main-class}</cli.main-class>

        <guava.version>21.0</guava.version>
        <jline.version>2.14.3</jline.version>
        <rvesse.version>2.3.0</rvesse.version>
        <inject.version>1</inject.version>
        <ksql.version>1.0-SNAPSHOT</ksql.version>
    </properties>

    <dependencies>

        <dependency>
            <groupId>KQL</groupId>
            <artifactId>kql-core</artifactId>
            <version>${ksql.version}</version>
        </dependency>

        <dependency>
            <groupId>javax.inject</groupId>
            <artifactId>javax.inject</artifactId>
            <version>${inject.version}</version>
        </dependency>

        <dependency>
            <groupId>com.google.guava</groupId>
            <artifactId>guava</artifactId>
            <version>${guava.version}</version>
        </dependency>

        <dependency>
            <groupId>com.github.rvesse</groupId>
            <artifactId>airline</artifactId>
            <version>${rvesse.version}</version>
        </dependency>

        <dependency>
            <groupId>org.jline</groupId>
            <artifactId>jline</artifactId>
<<<<<<< HEAD
            <version>3.2.0</version>
        </dependency>

        <dependency>
            <groupId>KQL</groupId>
            <artifactId>kql-rest-app</artifactId>
            <version>1.0-SNAPSHOT</version>
=======
            <version>${jline.version}</version>
>>>>>>> c544eb48
        </dependency>
    </dependencies>
    <build>
        <plugins>
            <plugin>
                <groupId>org.apache.maven.plugins</groupId>
                <artifactId>maven-shade-plugin</artifactId>
                <executions>
                    <execution>
                        <phase>package</phase>
                        <goals>
                            <goal>shade</goal>
                        </goals>
                        <configuration>
                            <shadedArtifactAttached>true</shadedArtifactAttached>
                            <shadedClassifierName>executable</shadedClassifierName>
                            <transformers>
                                <transformer
                                        implementation="org.apache.maven.plugins.shade.resource.ManifestResourceTransformer">
                                    <manifestEntries>
                                        <Main-Class>${main-class}</Main-Class>
                                    </manifestEntries>
                                </transformer>
                            </transformers>
                            <filters>
                                <filter>
                                    <artifact>*:*</artifact>
                                    <excludes>
                                        <exclude>META-INF/*.SF</exclude>
                                        <exclude>META-INF/*.DSA</exclude>
                                        <exclude>META-INF/*.RSA</exclude>
                                    </excludes>
                                </filter>
                            </filters>
                        </configuration>
                    </execution>
                </executions>
            </plugin>

            <plugin>
                <groupId>org.skife.maven</groupId>
                <artifactId>really-executable-jar-maven-plugin</artifactId>
                <configuration combine.self="override">
                    <programFile>kql</programFile>
                </configuration>
            </plugin>
        </plugins>
    </build>

</project><|MERGE_RESOLUTION|>--- conflicted
+++ resolved
@@ -18,7 +18,7 @@
         <cli.main-class>${main-class}</cli.main-class>
 
         <guava.version>21.0</guava.version>
-        <jline.version>2.14.3</jline.version>
+        <jline.version>3.2.0</jline.version>
         <rvesse.version>2.3.0</rvesse.version>
         <inject.version>1</inject.version>
         <ksql.version>1.0-SNAPSHOT</ksql.version>
@@ -53,17 +53,13 @@
         <dependency>
             <groupId>org.jline</groupId>
             <artifactId>jline</artifactId>
-<<<<<<< HEAD
-            <version>3.2.0</version>
+            <version>${jline.version}</version>
         </dependency>
 
         <dependency>
             <groupId>KQL</groupId>
             <artifactId>kql-rest-app</artifactId>
-            <version>1.0-SNAPSHOT</version>
-=======
-            <version>${jline.version}</version>
->>>>>>> c544eb48
+            <version>${ksql.version}</version>
         </dependency>
     </dependencies>
     <build>
