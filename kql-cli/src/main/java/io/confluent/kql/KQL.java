/**
 * Copyright 2017 Confluent Inc.
 **/
package io.confluent.kql;

<<<<<<< HEAD
import com.github.rvesse.airline.annotations.Arguments;
import com.github.rvesse.airline.annotations.Command;
import com.github.rvesse.airline.annotations.Option;
import com.github.rvesse.airline.annotations.restrictions.Once;
import com.github.rvesse.airline.annotations.restrictions.Port;
import com.github.rvesse.airline.annotations.restrictions.PortType;
import com.github.rvesse.airline.annotations.restrictions.Required;
import com.github.rvesse.airline.help.Help;
import com.github.rvesse.airline.parser.errors.ParseException;
import io.confluent.kql.cli.Cli;
import io.confluent.kql.cli.RemoteCli;
import io.confluent.kql.cli.LocalCli;
import io.confluent.kql.rest.server.KQLRestConfig;
import org.apache.kafka.streams.StreamsConfig;

import java.io.FileInputStream;
import java.io.IOException;
import java.util.Properties;
=======
import io.confluent.kql.metastore.KQLStream;
import io.confluent.kql.metastore.KQLTable;
import io.confluent.kql.metastore.KQLTopic;
import io.confluent.kql.metastore.MetaStore;
import io.confluent.kql.metastore.MetaStoreImpl;
import io.confluent.kql.metastore.MetastoreUtil;
import io.confluent.kql.metastore.StructuredDataSource;
import io.confluent.kql.parser.tree.CreateStream;
import io.confluent.kql.parser.tree.CreateStreamAsSelect;
import io.confluent.kql.parser.tree.CreateTable;
import io.confluent.kql.parser.tree.CreateTableAsSelect;
import io.confluent.kql.parser.tree.CreateTopic;
import io.confluent.kql.parser.tree.DropTable;
import io.confluent.kql.parser.tree.ExportCatalog;
import io.confluent.kql.parser.tree.ListProperties;
import io.confluent.kql.parser.tree.ListStreams;
import io.confluent.kql.parser.tree.ListTables;
import io.confluent.kql.parser.tree.ListTopics;
import io.confluent.kql.parser.tree.LoadProperties;
import io.confluent.kql.parser.tree.PrintTopic;
import io.confluent.kql.parser.tree.Query;
import io.confluent.kql.parser.tree.QuerySpecification;
import io.confluent.kql.parser.tree.SetProperty;
import io.confluent.kql.parser.tree.ShowColumns;
import io.confluent.kql.parser.tree.ListQueries;
import io.confluent.kql.parser.tree.Statement;
import io.confluent.kql.parser.tree.Table;
import io.confluent.kql.parser.tree.TerminateQuery;
import io.confluent.kql.physical.GenericRow;
import io.confluent.kql.planner.plan.KQLStructuredDataOutputNode;
import io.confluent.kql.serde.avro.KQLAvroTopicSerDe;
import io.confluent.kql.util.KQLConfig;
import io.confluent.kql.util.KQLUtil;
import io.confluent.kql.util.QueryMetadata;
import io.confluent.kql.util.QueuedQueryMetadata;
import io.confluent.kql.util.SchemaUtil;
import io.confluent.kql.util.TopicPrinter;
import jline.TerminalFactory;
import jline.console.ConsoleReader;
import jline.console.completer.AnsiStringsCompleter;
import org.apache.kafka.connect.data.Field;
import org.apache.kafka.connect.data.Schema;
import org.apache.kafka.streams.StreamsConfig;
import org.apache.kafka.streams.KeyValue;

import java.io.IOException;
import java.util.HashSet;
import java.util.LinkedList;
import java.util.List;
import java.util.Map;
import java.util.Set;
import java.util.concurrent.SynchronousQueue;

>>>>>>> afd0f168

public class KQL {

  public static abstract class KQLCommand implements Runnable {
    protected abstract Cli getCli() throws Exception;

    @Override
    public void run() {
      try (Cli cli = getCli()) {
        cli.repl();
      } catch (Exception exception) {
        throw new RuntimeException(exception);
      }
    }
  }

  @Command(name = "local", description = "Run a local (standalone) Cli session")
  public static class Local extends KQLCommand {

    private static final String PROPERTIES_FILE_OPTION_NAME = "--properties-file";

    private static final String PORT_NUMBER_OPTION_NAME = "--port-number";
    private static final int PORT_NUMBER_OPTION_DEFAULT = 6969;

<<<<<<< HEAD
    private static final String KAFKA_BOOTSTRAP_SERVER_OPTION_NAME = "--bootstrap-server";
    private static final String KAFKA_BOOTSTRAP_SERVER_OPTION_DEFAULT = "localhost:9092";
=======
        Query query = kqlEngine.addInto(createTableAsSelect.getQuery(), querySpecification,
                              createTableAsSelect.getName().getSuffix(), createTableAsSelect
                                  .getProperties());
        startQuery(statementStr, query);
        return;
      } else if (statement instanceof DropTable) {
        kqlEngine.getDdlEngine().dropTopic((DropTable) statement);
        return;
      } else if (statement instanceof ExportCatalog) {
        ExportCatalog exportCatalog = (ExportCatalog) statement;
        exportCatalog(exportCatalog.getCatalogFilePath());
        return;
      } else if (statement instanceof SetProperty) {
        setProperty((SetProperty) statement);
        return;
      } else if (statement instanceof ListProperties) {
        listProperties();
        return;
      } else if (statement instanceof ListQueries) {
        listQueries();
        return;
      } else if (statement instanceof ListTopics) {
        listTopics();
        return;
      } else if (statement instanceof ListStreams) {
        listStreams();
        return;
      } else if (statement instanceof ListTables) {
        listTables();
        return;
      } else if (statement instanceof ShowColumns) {
        ShowColumns showColumns = (ShowColumns) statement;
        showColumns(showColumns.getTable().getSuffix());
        return;
      } else if (statement instanceof TerminateQuery) {
        terminateQuery((TerminateQuery) statement);
        return;
      } else if (statement instanceof PrintTopic) {
        PrintTopic printTopic = (PrintTopic) statement;
        KQLTopic
            kqlTopic =
            kqlEngine.getMetaStore().getTopic(printTopic.getTopic().getSuffix());
        if (kqlTopic == null) {
          console.println("Topic does not exist: " + printTopic.getTopic().getSuffix());
          return;
        }
        long interval;
        if (printTopic.getIntervalValue() == null) {
          interval = -1;
        } else {
          interval = printTopic.getIntervalValue().getValue();
        }
        printTopic(kqlTopic, interval);
        return;
      } else if (statement instanceof SetProperty) {
>>>>>>> afd0f168

    private static final String APPLICATION_ID_OPTION_NAME = "--application-id";
    private static final String APPLICATION_ID_OPTION_DEFAULT = "kql_standalone_cli";

    private static final String COMMAND_TOPIC_SUFFIX_OPTION_NAME = "--command-topic-suffix";
    private static final String COMMAND_TOPIC_SUFFIX_OPTION_DEFAULT = "commands";

    @Port(acceptablePorts = PortType.ANY)
    @Option(
        name = PORT_NUMBER_OPTION_NAME,
        description = "The portNumber to use for the connection (defaults to " + PORT_NUMBER_OPTION_DEFAULT + ")"
    )
    private int portNumber = PORT_NUMBER_OPTION_DEFAULT;

    @Option(
        name = KAFKA_BOOTSTRAP_SERVER_OPTION_NAME,
        description = "The Kafka server to connect to (defaults to " + KAFKA_BOOTSTRAP_SERVER_OPTION_DEFAULT + ")"
    )
    private String bootstrapServer;

    @Option(
        name = APPLICATION_ID_OPTION_NAME,
        description = "The application ID to use for the created Kafka Streams instance(s) (defaults to '"
            + APPLICATION_ID_OPTION_DEFAULT + "')"
    )
    private String applicationId;

    @Option(
        name = COMMAND_TOPIC_SUFFIX_OPTION_NAME,
        description = "The suffix to append to the end of the name of the command topic (defaults to '"
            + COMMAND_TOPIC_SUFFIX_OPTION_DEFAULT + "')"
    )
    private String commandTopicSuffix;

    @Option(
        name = PROPERTIES_FILE_OPTION_NAME,
        description = "A file specifying properties for KQL and its underlying Kafka Streams instance(s) "
            + "(can specify port number, bootstrap server, etc. but these options will be overridden if also given via "
            + "flags)"
    )
    private String propertiesFile;

    @Override
    protected Cli getCli() throws Exception {
      Properties serverProperties;
      try {
        serverProperties = getStandaloneProperties();
      } catch (IOException exception) {
        throw new RuntimeException(exception);
      }

      return new LocalCli(serverProperties, portNumber);
    }

    private Properties getStandaloneProperties() throws IOException {
      Properties properties = new Properties();
      addDefaultProperties(properties);
      addFileProperties(properties);
      addFlagProperties(properties);
      return properties;
    }

    private void addDefaultProperties(Properties properties) {
      properties.put(StreamsConfig.BOOTSTRAP_SERVERS_CONFIG, KAFKA_BOOTSTRAP_SERVER_OPTION_DEFAULT);
      properties.put(StreamsConfig.APPLICATION_ID_CONFIG, APPLICATION_ID_OPTION_DEFAULT);
      properties.put(KQLRestConfig.COMMAND_TOPIC_SUFFIX_CONFIG, COMMAND_TOPIC_SUFFIX_OPTION_DEFAULT);
    }

    private void addFileProperties(Properties properties) throws IOException {
      if (propertiesFile != null) {
        properties.load(new FileInputStream(propertiesFile));
      }
    }

    private void addFlagProperties(Properties properties) {
      if (bootstrapServer != null) {
        properties.put(StreamsConfig.BOOTSTRAP_SERVERS_CONFIG, bootstrapServer);
      }
      if (applicationId != null) {
        properties.put(StreamsConfig.APPLICATION_ID_CONFIG, applicationId);
      }
<<<<<<< HEAD
      if (commandTopicSuffix != null) {
        properties.put(KQLRestConfig.COMMAND_TOPIC_SUFFIX_CONFIG, commandTopicSuffix);
      }
    }
  }

  @Command(name = "remote", description = "Connect to a remote (possibly distributed) KQL session")
  public static class Remote extends KQLCommand {
=======

    }
    console.println(
        "-------------------+----------------------+---------------------------------------------");
    console.println("( " + dataSource.getSchema().fields().size() + " rows)");
    console.flush();
  }

  private void listProperties() throws IOException {
    Map<String, Object> kqlConfigProperties = kqlEngine.kqlConfigProperties;
    KQLConfig kqlConfig = new KQLConfig(kqlConfigProperties);
    StreamsConfig streamsConfig = new StreamsConfig(kqlConfig.getResetStreamsProperties("Test"));
    Map<String, ?> props = streamsConfig.values();
    Map<String, ?> consumerProps = streamsConfig.getRestoreConsumerConfigs(props.get("client.id").toString());
    Map<String, ?> producerProps = streamsConfig.getProducerConfigs(props.get("client.id").toString());
    console.println("------------------------------------------------------------------------------------");
    console.println("Streams config properties: ");
    for (String propName: props.keySet()) {
      console.println(String.format(" %s = %s", propName, props.get(propName)));
    }
    console.println("Consumer config properties: ");
    for (String propName: consumerProps.keySet()) {
      console.println(String.format(" %s = %s", propName, consumerProps.get(propName)));
    }
    console.println("Producer config properties: ");
    for (String propName: producerProps.keySet()) {
      console.println(String.format(" %s = %s", propName, producerProps.get(propName)));
    }
    console.println("------------------------------------------------------------------------------------");
  }

//  private void setProperty(String propertyName, Object propertyValue) throws IOException {
private void setProperty(SetProperty setProperty) throws IOException {
    Map<String, Object> kqlConfigProperties = kqlEngine.kqlConfigProperties;
    KQLConfig kqlConfig = new KQLConfig(kqlConfigProperties);
    StreamsConfig streamsConfig = new StreamsConfig(kqlConfig.getResetStreamsProperties("Test"));
    Map<String, ?> consumerProps = streamsConfig.getRestoreConsumerConfigs(kqlConfig.values().get("client.id").toString());
    Map<String, ?> producerProps = streamsConfig.getProducerConfigs(kqlConfig.values().get("client.id").toString());
    Set<String> validConfigProprtyNames = new HashSet<>(streamsConfig.values().keySet());
    validConfigProprtyNames.addAll(consumerProps.keySet());
    validConfigProprtyNames.addAll(producerProps.keySet());
    String propertyName = setProperty.getPropertyName();
    String propertyValue = setProperty.getPropertyValue();
    if (!validConfigProprtyNames.contains(propertyName)) {
      console.println(String.format(" Property with name %s does not exist.", propertyName));
    } else {
      kqlEngine.kqlConfigProperties.put(propertyName, propertyValue);
      console.println(String.format(" %s = %s", propertyName, propertyValue));
    }

  }

  private void listQueries() throws IOException {
    Map<String, QueryMetadata> liveQueries = kqlEngine.getLiveQueries();
    console.println("Running queries: ");
    console.println(
        " Query ID   |         Query                                                                    |         Query Sink Topic");
    int numQueries = 0;
    for (String queryId : liveQueries.keySet()) {
      QueryMetadata queryInfo = liveQueries.get(queryId);
      if (queryInfo.getQueryOutputNode() instanceof KQLStructuredDataOutputNode) {
        numQueries++;
        console.println(
            "------------+----------------------------------------------------------------------------------+-----------------------------------");
        KQLStructuredDataOutputNode kqlStructuredDataOutputNode = (KQLStructuredDataOutputNode)
            queryInfo.getQueryOutputNode();
        console.println(
            padRight(queryId, 12) + "|   " + padRight(queryInfo.getQueryId(), 80) + "|   " + kqlStructuredDataOutputNode.getKafkaTopicName());
      }
    }
    console.println(
        "------------+----------------------------------------------------------------------------------+-----------------------------------");
    console.println("( " + numQueries + " rows)");
    console.flush();
  }

  private void printTopic(final KQLTopic kqlTopic, final long interval) throws IOException {
    Map<String, Object> kqlConfigProperties = kqlEngine.kqlConfigProperties;
    KQLConfig kqlConfig = new KQLConfig(kqlConfigProperties);
    new TopicPrinter().printGenericRowTopic(kqlTopic, console, interval, kqlConfig);
  }

  private void exportCatalog(final String filePath) {

    MetaStoreImpl metaStore = (MetaStoreImpl) kqlEngine.getMetaStore();
    MetastoreUtil metastoreUtil = new MetastoreUtil();

    metastoreUtil.writeMetastoreToFile(filePath, metaStore);
    try {
      console.println("Wrote the catalog into " + filePath);
    } catch (IOException e) {
    }
  }

  private boolean stopCurrentQuery() {
    if (currentQueryId == null) {
      return false;
    }
    boolean result;
    result = kqlEngine.terminateQuery(currentQueryId);
    currentQueryId = null;
    if (currentQueryThread == null) {
      return result;
    }
    currentQueryThread.interrupt();
    try {
      currentQueryThread.join();
    } catch (InterruptedException exception) {
      return result;
    } finally {
      currentQueryThread = null;
    }
    return result;
  }


  private static String padRight(String s, int n) {
    return String.format("%1$-" + n + "s", s);
  }

  private KQL(MetaStore metaStore, Map<String, Object> kqlProperties) throws IOException {
    kqlEngine = new KQLEngine(metaStore, kqlProperties);
  }
>>>>>>> afd0f168

    @Once
    @Required
    @Arguments(
        title = "server",
        description = "The address of the KQL server to connect to (ex: http://confluent.io:6969)"
    )
    private String server;

    @Override
    public Cli getCli() throws Exception {
      return new RemoteCli(server);
    }
  }

  public static void main(String[] args) throws IOException {

<<<<<<< HEAD
    com.github.rvesse.airline.Cli<Runnable> cli = com.github.rvesse.airline.Cli.<Runnable>builder("Cli")
        .withDescription("Kafka Query Language")
        .withDefaultCommand(Help.class)
        .withCommand(Local.class)
        .withCommand(Remote.class)
        .build();
=======
  public static void main(String[] args)
      throws Exception {

    CLIOptions cliOptions = CLIOptions.parse(args);
    if (cliOptions == null) {
      return;
    }

    Map<String, Object> kqlProperties = CLIOptions.getPropertiesMap(cliOptions.getPropertiesFile());

    MetaStore metaStore;
    String catalogFile = cliOptions.getCatalogFile();
    if (catalogFile != null) {
      metaStore = new MetastoreUtil().loadMetaStoreFromJSONFile(catalogFile);
    } else {
      metaStore = new MetaStoreImpl();
    }

    KQL kql = new KQL(metaStore, kqlProperties);
>>>>>>> afd0f168

    try {
      cli.parse(args).run();
      // TEMPORARY WORKAROUND I SWEAR
      System.exit(0);
    } catch (ParseException exception) {
      if (exception.getMessage() != null) {
        System.err.println(exception.getMessage());
      } else {
        System.err.println("Options parsing failed for an unknown reason");
      }
      System.err.println("See the help command for usage information");
    }
  }
}<|MERGE_RESOLUTION|>--- conflicted
+++ resolved
@@ -3,7 +3,6 @@
  **/
 package io.confluent.kql;
 
-<<<<<<< HEAD
 import com.github.rvesse.airline.annotations.Arguments;
 import com.github.rvesse.airline.annotations.Command;
 import com.github.rvesse.airline.annotations.Option;
@@ -14,69 +13,14 @@
 import com.github.rvesse.airline.help.Help;
 import com.github.rvesse.airline.parser.errors.ParseException;
 import io.confluent.kql.cli.Cli;
+import io.confluent.kql.cli.LocalCli;
 import io.confluent.kql.cli.RemoteCli;
-import io.confluent.kql.cli.LocalCli;
 import io.confluent.kql.rest.server.KQLRestConfig;
 import org.apache.kafka.streams.StreamsConfig;
 
 import java.io.FileInputStream;
 import java.io.IOException;
 import java.util.Properties;
-=======
-import io.confluent.kql.metastore.KQLStream;
-import io.confluent.kql.metastore.KQLTable;
-import io.confluent.kql.metastore.KQLTopic;
-import io.confluent.kql.metastore.MetaStore;
-import io.confluent.kql.metastore.MetaStoreImpl;
-import io.confluent.kql.metastore.MetastoreUtil;
-import io.confluent.kql.metastore.StructuredDataSource;
-import io.confluent.kql.parser.tree.CreateStream;
-import io.confluent.kql.parser.tree.CreateStreamAsSelect;
-import io.confluent.kql.parser.tree.CreateTable;
-import io.confluent.kql.parser.tree.CreateTableAsSelect;
-import io.confluent.kql.parser.tree.CreateTopic;
-import io.confluent.kql.parser.tree.DropTable;
-import io.confluent.kql.parser.tree.ExportCatalog;
-import io.confluent.kql.parser.tree.ListProperties;
-import io.confluent.kql.parser.tree.ListStreams;
-import io.confluent.kql.parser.tree.ListTables;
-import io.confluent.kql.parser.tree.ListTopics;
-import io.confluent.kql.parser.tree.LoadProperties;
-import io.confluent.kql.parser.tree.PrintTopic;
-import io.confluent.kql.parser.tree.Query;
-import io.confluent.kql.parser.tree.QuerySpecification;
-import io.confluent.kql.parser.tree.SetProperty;
-import io.confluent.kql.parser.tree.ShowColumns;
-import io.confluent.kql.parser.tree.ListQueries;
-import io.confluent.kql.parser.tree.Statement;
-import io.confluent.kql.parser.tree.Table;
-import io.confluent.kql.parser.tree.TerminateQuery;
-import io.confluent.kql.physical.GenericRow;
-import io.confluent.kql.planner.plan.KQLStructuredDataOutputNode;
-import io.confluent.kql.serde.avro.KQLAvroTopicSerDe;
-import io.confluent.kql.util.KQLConfig;
-import io.confluent.kql.util.KQLUtil;
-import io.confluent.kql.util.QueryMetadata;
-import io.confluent.kql.util.QueuedQueryMetadata;
-import io.confluent.kql.util.SchemaUtil;
-import io.confluent.kql.util.TopicPrinter;
-import jline.TerminalFactory;
-import jline.console.ConsoleReader;
-import jline.console.completer.AnsiStringsCompleter;
-import org.apache.kafka.connect.data.Field;
-import org.apache.kafka.connect.data.Schema;
-import org.apache.kafka.streams.StreamsConfig;
-import org.apache.kafka.streams.KeyValue;
-
-import java.io.IOException;
-import java.util.HashSet;
-import java.util.LinkedList;
-import java.util.List;
-import java.util.Map;
-import java.util.Set;
-import java.util.concurrent.SynchronousQueue;
-
->>>>>>> afd0f168
 
 public class KQL {
 
@@ -101,66 +45,8 @@
     private static final String PORT_NUMBER_OPTION_NAME = "--port-number";
     private static final int PORT_NUMBER_OPTION_DEFAULT = 6969;
 
-<<<<<<< HEAD
     private static final String KAFKA_BOOTSTRAP_SERVER_OPTION_NAME = "--bootstrap-server";
     private static final String KAFKA_BOOTSTRAP_SERVER_OPTION_DEFAULT = "localhost:9092";
-=======
-        Query query = kqlEngine.addInto(createTableAsSelect.getQuery(), querySpecification,
-                              createTableAsSelect.getName().getSuffix(), createTableAsSelect
-                                  .getProperties());
-        startQuery(statementStr, query);
-        return;
-      } else if (statement instanceof DropTable) {
-        kqlEngine.getDdlEngine().dropTopic((DropTable) statement);
-        return;
-      } else if (statement instanceof ExportCatalog) {
-        ExportCatalog exportCatalog = (ExportCatalog) statement;
-        exportCatalog(exportCatalog.getCatalogFilePath());
-        return;
-      } else if (statement instanceof SetProperty) {
-        setProperty((SetProperty) statement);
-        return;
-      } else if (statement instanceof ListProperties) {
-        listProperties();
-        return;
-      } else if (statement instanceof ListQueries) {
-        listQueries();
-        return;
-      } else if (statement instanceof ListTopics) {
-        listTopics();
-        return;
-      } else if (statement instanceof ListStreams) {
-        listStreams();
-        return;
-      } else if (statement instanceof ListTables) {
-        listTables();
-        return;
-      } else if (statement instanceof ShowColumns) {
-        ShowColumns showColumns = (ShowColumns) statement;
-        showColumns(showColumns.getTable().getSuffix());
-        return;
-      } else if (statement instanceof TerminateQuery) {
-        terminateQuery((TerminateQuery) statement);
-        return;
-      } else if (statement instanceof PrintTopic) {
-        PrintTopic printTopic = (PrintTopic) statement;
-        KQLTopic
-            kqlTopic =
-            kqlEngine.getMetaStore().getTopic(printTopic.getTopic().getSuffix());
-        if (kqlTopic == null) {
-          console.println("Topic does not exist: " + printTopic.getTopic().getSuffix());
-          return;
-        }
-        long interval;
-        if (printTopic.getIntervalValue() == null) {
-          interval = -1;
-        } else {
-          interval = printTopic.getIntervalValue().getValue();
-        }
-        printTopic(kqlTopic, interval);
-        return;
-      } else if (statement instanceof SetProperty) {
->>>>>>> afd0f168
 
     private static final String APPLICATION_ID_OPTION_NAME = "--application-id";
     private static final String APPLICATION_ID_OPTION_DEFAULT = "kql_standalone_cli";
@@ -242,7 +128,6 @@
       if (applicationId != null) {
         properties.put(StreamsConfig.APPLICATION_ID_CONFIG, applicationId);
       }
-<<<<<<< HEAD
       if (commandTopicSuffix != null) {
         properties.put(KQLRestConfig.COMMAND_TOPIC_SUFFIX_CONFIG, commandTopicSuffix);
       }
@@ -251,131 +136,6 @@
 
   @Command(name = "remote", description = "Connect to a remote (possibly distributed) KQL session")
   public static class Remote extends KQLCommand {
-=======
-
-    }
-    console.println(
-        "-------------------+----------------------+---------------------------------------------");
-    console.println("( " + dataSource.getSchema().fields().size() + " rows)");
-    console.flush();
-  }
-
-  private void listProperties() throws IOException {
-    Map<String, Object> kqlConfigProperties = kqlEngine.kqlConfigProperties;
-    KQLConfig kqlConfig = new KQLConfig(kqlConfigProperties);
-    StreamsConfig streamsConfig = new StreamsConfig(kqlConfig.getResetStreamsProperties("Test"));
-    Map<String, ?> props = streamsConfig.values();
-    Map<String, ?> consumerProps = streamsConfig.getRestoreConsumerConfigs(props.get("client.id").toString());
-    Map<String, ?> producerProps = streamsConfig.getProducerConfigs(props.get("client.id").toString());
-    console.println("------------------------------------------------------------------------------------");
-    console.println("Streams config properties: ");
-    for (String propName: props.keySet()) {
-      console.println(String.format(" %s = %s", propName, props.get(propName)));
-    }
-    console.println("Consumer config properties: ");
-    for (String propName: consumerProps.keySet()) {
-      console.println(String.format(" %s = %s", propName, consumerProps.get(propName)));
-    }
-    console.println("Producer config properties: ");
-    for (String propName: producerProps.keySet()) {
-      console.println(String.format(" %s = %s", propName, producerProps.get(propName)));
-    }
-    console.println("------------------------------------------------------------------------------------");
-  }
-
-//  private void setProperty(String propertyName, Object propertyValue) throws IOException {
-private void setProperty(SetProperty setProperty) throws IOException {
-    Map<String, Object> kqlConfigProperties = kqlEngine.kqlConfigProperties;
-    KQLConfig kqlConfig = new KQLConfig(kqlConfigProperties);
-    StreamsConfig streamsConfig = new StreamsConfig(kqlConfig.getResetStreamsProperties("Test"));
-    Map<String, ?> consumerProps = streamsConfig.getRestoreConsumerConfigs(kqlConfig.values().get("client.id").toString());
-    Map<String, ?> producerProps = streamsConfig.getProducerConfigs(kqlConfig.values().get("client.id").toString());
-    Set<String> validConfigProprtyNames = new HashSet<>(streamsConfig.values().keySet());
-    validConfigProprtyNames.addAll(consumerProps.keySet());
-    validConfigProprtyNames.addAll(producerProps.keySet());
-    String propertyName = setProperty.getPropertyName();
-    String propertyValue = setProperty.getPropertyValue();
-    if (!validConfigProprtyNames.contains(propertyName)) {
-      console.println(String.format(" Property with name %s does not exist.", propertyName));
-    } else {
-      kqlEngine.kqlConfigProperties.put(propertyName, propertyValue);
-      console.println(String.format(" %s = %s", propertyName, propertyValue));
-    }
-
-  }
-
-  private void listQueries() throws IOException {
-    Map<String, QueryMetadata> liveQueries = kqlEngine.getLiveQueries();
-    console.println("Running queries: ");
-    console.println(
-        " Query ID   |         Query                                                                    |         Query Sink Topic");
-    int numQueries = 0;
-    for (String queryId : liveQueries.keySet()) {
-      QueryMetadata queryInfo = liveQueries.get(queryId);
-      if (queryInfo.getQueryOutputNode() instanceof KQLStructuredDataOutputNode) {
-        numQueries++;
-        console.println(
-            "------------+----------------------------------------------------------------------------------+-----------------------------------");
-        KQLStructuredDataOutputNode kqlStructuredDataOutputNode = (KQLStructuredDataOutputNode)
-            queryInfo.getQueryOutputNode();
-        console.println(
-            padRight(queryId, 12) + "|   " + padRight(queryInfo.getQueryId(), 80) + "|   " + kqlStructuredDataOutputNode.getKafkaTopicName());
-      }
-    }
-    console.println(
-        "------------+----------------------------------------------------------------------------------+-----------------------------------");
-    console.println("( " + numQueries + " rows)");
-    console.flush();
-  }
-
-  private void printTopic(final KQLTopic kqlTopic, final long interval) throws IOException {
-    Map<String, Object> kqlConfigProperties = kqlEngine.kqlConfigProperties;
-    KQLConfig kqlConfig = new KQLConfig(kqlConfigProperties);
-    new TopicPrinter().printGenericRowTopic(kqlTopic, console, interval, kqlConfig);
-  }
-
-  private void exportCatalog(final String filePath) {
-
-    MetaStoreImpl metaStore = (MetaStoreImpl) kqlEngine.getMetaStore();
-    MetastoreUtil metastoreUtil = new MetastoreUtil();
-
-    metastoreUtil.writeMetastoreToFile(filePath, metaStore);
-    try {
-      console.println("Wrote the catalog into " + filePath);
-    } catch (IOException e) {
-    }
-  }
-
-  private boolean stopCurrentQuery() {
-    if (currentQueryId == null) {
-      return false;
-    }
-    boolean result;
-    result = kqlEngine.terminateQuery(currentQueryId);
-    currentQueryId = null;
-    if (currentQueryThread == null) {
-      return result;
-    }
-    currentQueryThread.interrupt();
-    try {
-      currentQueryThread.join();
-    } catch (InterruptedException exception) {
-      return result;
-    } finally {
-      currentQueryThread = null;
-    }
-    return result;
-  }
-
-
-  private static String padRight(String s, int n) {
-    return String.format("%1$-" + n + "s", s);
-  }
-
-  private KQL(MetaStore metaStore, Map<String, Object> kqlProperties) throws IOException {
-    kqlEngine = new KQLEngine(metaStore, kqlProperties);
-  }
->>>>>>> afd0f168
 
     @Once
     @Required
@@ -393,34 +153,12 @@
 
   public static void main(String[] args) throws IOException {
 
-<<<<<<< HEAD
     com.github.rvesse.airline.Cli<Runnable> cli = com.github.rvesse.airline.Cli.<Runnable>builder("Cli")
         .withDescription("Kafka Query Language")
         .withDefaultCommand(Help.class)
         .withCommand(Local.class)
         .withCommand(Remote.class)
         .build();
-=======
-  public static void main(String[] args)
-      throws Exception {
-
-    CLIOptions cliOptions = CLIOptions.parse(args);
-    if (cliOptions == null) {
-      return;
-    }
-
-    Map<String, Object> kqlProperties = CLIOptions.getPropertiesMap(cliOptions.getPropertiesFile());
-
-    MetaStore metaStore;
-    String catalogFile = cliOptions.getCatalogFile();
-    if (catalogFile != null) {
-      metaStore = new MetastoreUtil().loadMetaStoreFromJSONFile(catalogFile);
-    } else {
-      metaStore = new MetaStoreImpl();
-    }
-
-    KQL kql = new KQL(metaStore, kqlProperties);
->>>>>>> afd0f168
 
     try {
       cli.parse(args).run();
