--- conflicted
+++ resolved
@@ -282,20 +282,6 @@
     return root.toString();
   }
 
-<<<<<<< HEAD
-  public void writeAvroSchemaFile(final String avroSchema, final String filePath) {
-
-    try (RandomAccessFile randomAccessFile = new RandomAccessFile(filePath, "rw")) {
-      randomAccessFile.writeBytes(avroSchema);
-      randomAccessFile.close();
-    } catch (IOException e) {
-      throw new KsqlException("Could not write result avro schema file: " + filePath + ". "
-                              + "Details: " + e.getMessage(), e);
-    }
-  }
-
-=======
->>>>>>> c12ca7a6
   public String buildAvroSchema(final Schema schema, String name) {
     StringBuilder stringBuilder = new StringBuilder("{\n\t\"namespace\": \"ksql\",\n");
     stringBuilder.append("\t\"name\": \"" + name + "\",\n");
