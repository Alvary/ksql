# KSQL Documentation

<<<<<<< HEAD
Visit [this page](https://docs.confluent.io/current/ksql/docs/index.html) to learn about KSQL.
=======
# Generating KSQL docs for Confluent Platform
The KSQL docs are imported from this public repo and built along with the rest of the Confluent Platform documentation. 

# Building the documentation locally

*This documentation is built using [Sphinx](http://sphinx-doc.org). It also uses some extensions for theming and REST API
 documentation support.
 
 Start by installing the requirements:
 
     pip install -r requirements.txt
 
 Then you can generate the HTML version of the docs:
 
     make html
 
 The root of the documentation will be at `_build/html/index.html`
 
 While editing the documentation, you can get a live preview using python-livepreview. Install the Python library:
 
     pip install livereload
 
 Then run the monitoring script in the background:
 
     python autoreload.py &
 
 If you install the [browser extensions](http://livereload.com/) then everything should update every time any files are
 saved without any manual steps on your part.

# Contributing
This documentation is built using [Sphinx](http://sphinx-doc.org). For information on how to contribute, see the [contributing guidelines](contributing.md).
>>>>>>> 0b4ca338
<|MERGE_RESOLUTION|>--- conflicted
+++ resolved
@@ -1,8 +1,7 @@
 # KSQL Documentation
 
-<<<<<<< HEAD
 Visit [this page](https://docs.confluent.io/current/ksql/docs/index.html) to learn about KSQL.
-=======
+
 # Generating KSQL docs for Confluent Platform
 The KSQL docs are imported from this public repo and built along with the rest of the Confluent Platform documentation. 
 
@@ -34,4 +33,3 @@
 
 # Contributing
 This documentation is built using [Sphinx](http://sphinx-doc.org). For information on how to contribute, see the [contributing guidelines](contributing.md).
->>>>>>> 0b4ca338
