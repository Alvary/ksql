--- conflicted
+++ resolved
@@ -51,19 +51,12 @@
         sqlExpression,
         sourceName,
         schema,
-<<<<<<< HEAD
-        (keyColumnName.length() == 0) ?
-            null : SchemaUtil.getFieldByName(schema, keyColumnName).orElse(null),
-        (timestampColumnName.length() == 0) ?
-            null : SchemaUtil.getFieldByName(schema, timestampColumnName).orElse(null),
-=======
         (keyColumnName.length() == 0)
         ? null
         : SchemaUtil.getFieldByName(schema, keyColumnName).orElse(null),
         (timestampColumnName.length() == 0)
         ? null
         : SchemaUtil.getFieldByName(schema, timestampColumnName).orElse(null),
->>>>>>> ef1ea596
         metaStore.getTopic(topicName)
     );
 
