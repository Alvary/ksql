--- conflicted
+++ resolved
@@ -1,10 +1,8 @@
 package io.confluent.ksql;
 
+import com.fasterxml.jackson.core.JsonProcessingException;
 import com.fasterxml.jackson.databind.JsonNode;
 import com.fasterxml.jackson.databind.ObjectMapper;
-<<<<<<< HEAD
-
-=======
 import io.confluent.connect.avro.AvroData;
 import io.confluent.ksql.ddl.DdlConfig;
 import io.confluent.ksql.function.InternalFunctionRegistry;
@@ -20,7 +18,6 @@
 import org.apache.kafka.connect.data.Field;
 import org.apache.kafka.connect.data.Schema;
 import org.apache.kafka.connect.data.SchemaBuilder;
->>>>>>> 5371f384
 import org.junit.Test;
 import org.junit.runner.RunWith;
 import org.junit.runners.Parameterized;
@@ -29,30 +26,30 @@
 import java.util.ArrayList;
 import java.util.Collection;
 import java.util.HashMap;
+import java.util.LinkedList;
 import java.util.List;
 import java.util.Map;
 import java.util.Objects;
 import java.util.UUID;
 import java.util.stream.Collectors;
 
-import io.confluent.ksql.EndToEndEngineTestUtil.ExpectedException;
-import io.confluent.ksql.serde.DataSource;
-
+import static io.confluent.ksql.EndToEndEngineTestUtil.ExpectedException;
+import static io.confluent.ksql.EndToEndEngineTestUtil.findTests;
 import static io.confluent.ksql.EndToEndEngineTestUtil.Query;
 import static io.confluent.ksql.EndToEndEngineTestUtil.Record;
 import static io.confluent.ksql.EndToEndEngineTestUtil.SerdeSupplier;
 import static io.confluent.ksql.EndToEndEngineTestUtil.StringSerdeSupplier;
-import static io.confluent.ksql.EndToEndEngineTestUtil.Topic;
 import static io.confluent.ksql.EndToEndEngineTestUtil.ValueSpecAvroSerdeSupplier;
 import static io.confluent.ksql.EndToEndEngineTestUtil.ValueSpecJsonSerdeSupplier;
+import static io.confluent.ksql.EndToEndEngineTestUtil.Topic;
 import static io.confluent.ksql.EndToEndEngineTestUtil.Window;
-import static io.confluent.ksql.EndToEndEngineTestUtil.findTests;
 
 @RunWith(Parameterized.class)
 public class QueryTranslationTest {
   private static final ObjectMapper objectMapper = new ObjectMapper();
   private static final String QUERY_VALIDATION_TEST_DIR = "query-validation-tests";
 
+  private final String name;
   private final Query query;
 
   /**
@@ -61,6 +58,7 @@
    */
   @SuppressWarnings("unused")
   public QueryTranslationTest(final String name, final Query query) {
+    this.name = name;
     this.query = query;
   }
 
@@ -84,61 +82,6 @@
       }
       final List<Query> queries = new ArrayList<>();
       tests.findValue("tests").elements().forEachRemaining(query -> {
-<<<<<<< HEAD
-        try {
-          final String name = getRequiredQueryField("Unknown", query,"name").asText();
-          final Map<String, Object> properties = new HashMap<>();
-          final List<String> statements = new ArrayList<>();
-          final List<Record> inputs = new ArrayList<>();
-          final List<Record> outputs = new ArrayList<>();
-          final List<Topic> topics = new LinkedList<>();
-          final ExpectedException expectedException = ExpectedException.none();
-
-          final JsonNode propertiesNode = query.findValue("properties");
-          if (propertiesNode != null) {
-            propertiesNode.fields()
-                .forEachRemaining(property -> properties.put(property.getKey(), property.getValue().asText()));
-          }
-          topics.addAll(
-              Arrays.asList(
-                  new Topic("test_topic", null, new StringSerdeSupplier()),
-                  new Topic("test_table", null, new StringSerdeSupplier()),
-                  new Topic("left_topic", null, new StringSerdeSupplier()),
-                  new Topic("right_topic", null, new StringSerdeSupplier())
-              )
-          );
-
-          getRequiredQueryField(name, query, "statements").elements()
-              .forEachRemaining(statement -> statements.add(statement.asText()));
-
-          if (query.has("topics")) {
-            query.findValue("topics").forEach(
-                topic -> topics.add(createTopicFromNode(topic))
-            );
-          }
-
-          if (query.has("expectedException")) {
-            final JsonNode node = query.findValue("expectedException");
-            if (node.hasNonNull("type")) {
-              expectedException.expect(parseThrowable(name, node.get("type").asText()));
-            }
-            if (node.hasNonNull("message")) {
-              expectedException.expectMessage(node.get("message").asText());
-            }
-          }
-
-          getRequiredQueryField(name, query,"inputs").elements()
-              .forEachRemaining(input -> inputs.add(createRecordFromNode(topics, input)));
-
-          getRequiredQueryField(name, query,"outputs").elements()
-              .forEachRemaining(output -> outputs.add(createRecordFromNode(topics, output)));
-
-          queries.add(
-              new Query(testPath, name, properties, topics, inputs, outputs, statements, expectedException));
-        } catch (Exception e) {
-          throw new RuntimeException(e);
-        }
-=======
           final JsonNode formats = query.get("format");
           if (formats == null) {
             queries.add(createTest(testPath, query, ""));
@@ -146,41 +89,15 @@
             formats.iterator().forEachRemaining(
                 format -> queries.add(createTest(testPath, query, format.asText())));
           }
->>>>>>> 5371f384
       });
       return queries.stream()
           .map(query -> new Object[]{query.getName(), query});
     }).collect(Collectors.toCollection(ArrayList::new));
   }
 
-<<<<<<< HEAD
-  @SuppressWarnings("unchecked")
-  private static Class<? extends Throwable> parseThrowable(final String testName,
-                                                           final String className) {
-    try {
-      final Class<?> theClass = Class.forName(className);
-      if (!Throwable.class.isAssignableFrom(theClass)) {
-        throw new AssertionError(testName + ": Invalid test - 'expectedException.type' not Throwable");
-      }
-      return (Class<? extends Throwable>) theClass;
-    } catch (final ClassNotFoundException e) {
-      throw new AssertionError(testName + ": Invalid test - 'expectedException.type' not found", e);
-    }
-  }
-
-  private static JsonNode getRequiredQueryField(final String testName,
-                                                final JsonNode query,
-                                                final String fieldName) {
-    if (!query.has(fieldName)) {
-      throw new AssertionError(
-          testName + ": Invalid test - it must define '" + fieldName + "' field");
-    }
-
-    return query.findValue(fieldName);
-=======
   private static Query createTest(final String testPath, final JsonNode query, final String format) {
     final StringBuilder nameBuilder = new StringBuilder();
-    nameBuilder.append(query.findValue("name").asText());
+    nameBuilder.append(getRequiredQueryField("Unknown", query,"name").asText());
     if (!format.equals("")) {
       nameBuilder.append(" - ").append(format);
     }
@@ -190,24 +107,53 @@
     final List<Record> inputs = new ArrayList<>();
     final List<Record> outputs = new ArrayList<>();
     final JsonNode propertiesNode = query.findValue("properties");
+    final ExpectedException expectedException = ExpectedException.none();
 
     if (propertiesNode != null) {
       propertiesNode.fields()
           .forEachRemaining(property -> properties.put(property.getKey(), property.getValue().asText()));
     }
-    query.findValue("statements").elements()
+    getRequiredQueryField(name, query, "statements").elements()
         .forEachRemaining(statement -> statements.add(statement.asText().replace("{FORMAT}", format)));
-    final List<Topic> topics = statements.stream()
+
+    final Map<String, Topic> topicsMap = new HashMap<>();
+    // add all topics from topic nodes to the map
+    if (query.has("topics")) {
+      query.findValue("topics").forEach(
+          topicNode -> {
+            final Topic topic = createTopicFromNode(topicNode);
+            topicsMap.put(topic.getName(), createTopicFromNode(topicNode));
+          }
+      );
+    }
+    // infer topics if not added already
+    statements.stream()
         .map(QueryTranslationTest::createTopicFromStatement)
         .filter(Objects::nonNull)
-        .collect(Collectors.toList());
+        .forEach(
+            topic -> topicsMap.putIfAbsent(topic.getName(), topic)
+        );
+    final List<Topic> topics = new LinkedList<>(topicsMap.values());
+
     final SerdeSupplier defaultSerdeSupplier = topics.get(0).getSerdeSupplier();
-    query.findValue("inputs").elements()
+
+    getRequiredQueryField(name, query,"inputs").elements()
         .forEachRemaining(input -> inputs.add(createRecordFromNode(topics, input, defaultSerdeSupplier)));
-    query.findValue("outputs").elements()
+
+    getRequiredQueryField(name, query,"outputs").elements()
         .forEachRemaining(output -> outputs.add(createRecordFromNode(topics, output, defaultSerdeSupplier)));
-    return new Query(testPath, name, properties, topics, inputs, outputs, statements);
->>>>>>> 5371f384
+
+    if (query.has("expectedException")) {
+      final JsonNode node = query.findValue("expectedException");
+      if (node.hasNonNull("type")) {
+        expectedException.expect(parseThrowable(name, node.get("type").asText()));
+      }
+      if (node.hasNonNull("message")) {
+        expectedException.expectMessage(node.get("message").asText());
+      }
+    }
+
+    return new Query(testPath, name, properties, topics, inputs, outputs, statements, expectedException);
   }
 
   private static SerdeSupplier getSerdeSupplier(final String format) {
@@ -222,20 +168,6 @@
     }
   }
 
-<<<<<<< HEAD
-  private static Topic createTopicFromNode(final JsonNode node) {
-    final org.apache.avro.Schema schema;
-    if (node.has("schema")) {
-      try {
-        final String schemaString = objectMapper.writeValueAsString(node.get("schema"));
-        final org.apache.avro.Schema.Parser parser = new org.apache.avro.Schema.Parser();
-        schema = parser.parse(schemaString);
-      } catch (JsonProcessingException e) {
-        throw new RuntimeException(e);
-      }
-    } else {
-      schema = null;
-=======
   private static Schema addNames(Schema schema) {
     final SchemaBuilder builder;
     switch(schema.type()) {
@@ -257,7 +189,6 @@
         break;
       default:
         builder = SchemaBuilder.type(schema.type());
->>>>>>> 5371f384
     }
     if (schema.isOptional()) {
       builder.optional();
@@ -295,6 +226,25 @@
     return null;
   }
 
+  private static Topic createTopicFromNode(final JsonNode node) {
+    final org.apache.avro.Schema schema;
+    if (node.has("schema")) {
+      try {
+        final String schemaString = objectMapper.writeValueAsString(node.get("schema"));
+        final org.apache.avro.Schema.Parser parser = new org.apache.avro.Schema.Parser();
+        schema = parser.parse(schemaString);
+      } catch (JsonProcessingException e) {
+        throw new RuntimeException(e);
+      }
+    } else {
+      schema = null;
+    }
+
+    final SerdeSupplier serdeSupplier = getSerdeSupplier(node.get("format").asText());
+
+    return new Topic(node.get("name").asText(), schema, serdeSupplier);
+  }
+
   private static Record createRecordFromNode(final List<Topic> topics,
                                              final JsonNode node,
                                              final SerdeSupplier defaultSerdeSupplier) {
@@ -337,4 +287,28 @@
         windowNode.findValue("start").asLong(),
         windowNode.findValue("end").asLong());
   }
+
+  @SuppressWarnings("unchecked")
+  private static Class<? extends Throwable> parseThrowable(final String testName,
+                                                           final String className) {
+    try {
+      final Class<?> theClass = Class.forName(className);
+      if (!Throwable.class.isAssignableFrom(theClass)) {
+        throw new AssertionError(testName + ": Invalid test - 'expectedException.type' not Throwable");
+        }
+        return (Class<? extends Throwable>) theClass;
+    } catch (final ClassNotFoundException e) {
+      throw new AssertionError(testName + ": Invalid test - 'expectedException.type' not found", e);
+    }
+  }
+
+  private static JsonNode getRequiredQueryField(final String testName,
+                                                final JsonNode query,
+                                                final String fieldName) {
+    if (!query.has(fieldName)) {
+      throw new AssertionError(
+          testName + ": Invalid test - it must define '" + fieldName + "' field");
+    }
+    return query.findValue(fieldName);
+  }
 }