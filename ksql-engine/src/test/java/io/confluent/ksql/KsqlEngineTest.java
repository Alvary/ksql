/*
 * Copyright 2017 Confluent Inc.
 *
 * Licensed under the Apache License, Version 2.0 (the "License");
 * you may not use this file except in compliance with the License.
 * You may obtain a copy of the License at
 *
 * http://www.apache.org/licenses/LICENSE-2.0
 *
 * Unless required by applicable law or agreed to in writing, software
 * distributed under the License is distributed on an "AS IS" BASIS,
 * WITHOUT WARRANTIES OR CONDITIONS OF ANY KIND, either express or implied.
 * See the License for the specific language governing permissions and
 * limitations under the License.
 **/

package io.confluent.ksql;

import static org.easymock.EasyMock.anyBoolean;
import static org.easymock.EasyMock.anyObject;
import static org.easymock.EasyMock.expect;
import static org.easymock.EasyMock.expectLastCall;
import static org.easymock.EasyMock.niceMock;
import static org.easymock.EasyMock.replay;
import static org.easymock.EasyMock.same;
import static org.easymock.EasyMock.verify;
import static org.hamcrest.CoreMatchers.containsString;
import static org.hamcrest.CoreMatchers.equalTo;
import static org.hamcrest.CoreMatchers.hasItem;
import static org.hamcrest.CoreMatchers.instanceOf;
import static org.hamcrest.CoreMatchers.nullValue;
import static org.hamcrest.MatcherAssert.assertThat;

import com.fasterxml.jackson.databind.ObjectMapper;
import com.google.common.collect.ImmutableMap;
import io.confluent.kafka.schemaregistry.client.MockSchemaRegistryClient;
import io.confluent.kafka.schemaregistry.client.SchemaRegistryClient;
import io.confluent.ksql.function.InternalFunctionRegistry;
import io.confluent.ksql.function.TestFunctionRegistry;
import io.confluent.ksql.metastore.MetaStore;
import io.confluent.ksql.metastore.MetaStoreImpl;
import io.confluent.ksql.metastore.StructuredDataSource;
import io.confluent.ksql.parser.KsqlParser;
import io.confluent.ksql.parser.KsqlParser.PreparedStatement;
import io.confluent.ksql.parser.exception.ParseFailedException;
import io.confluent.ksql.parser.tree.CreateStream;
import io.confluent.ksql.parser.tree.CreateStreamAsSelect;
import io.confluent.ksql.parser.tree.CreateTable;
import io.confluent.ksql.parser.tree.Query;
import io.confluent.ksql.parser.tree.QuerySpecification;
import io.confluent.ksql.parser.tree.SetProperty;
import io.confluent.ksql.parser.tree.Statement;
import io.confluent.ksql.parser.tree.Table;
import io.confluent.ksql.parser.tree.UnsetProperty;
import io.confluent.ksql.query.QueryId;
import io.confluent.ksql.serde.KsqlTopicSerDe;
import io.confluent.ksql.serde.json.KsqlJsonTopicSerDe;
import io.confluent.ksql.util.FakeKafkaTopicClient;
import io.confluent.ksql.util.KafkaTopicClient;
import io.confluent.ksql.util.KsqlConfig;
import io.confluent.ksql.util.KsqlReferentialIntegrityException;
import io.confluent.ksql.util.MetaStoreFixture;
import io.confluent.ksql.util.Pair;
import io.confluent.ksql.util.PersistentQueryMetadata;
import io.confluent.ksql.util.QueryMetadata;
import java.io.IOException;
import java.nio.ByteBuffer;
import java.nio.file.Files;
import java.nio.file.Paths;
import java.util.ArrayList;
import java.util.Collections;
import java.util.HashMap;
import java.util.List;
import java.util.Map;
import java.util.function.Supplier;
import java.util.stream.Collectors;
import org.apache.avro.Schema;
import org.apache.avro.SchemaBuilder;
import org.apache.kafka.clients.admin.AdminClient;
import org.apache.kafka.common.utils.Utils;
import org.apache.kafka.streams.StreamsConfig;
import org.apache.kafka.streams.processor.internals.DefaultKafkaClientSupplier;
import org.hamcrest.Matchers;
import org.junit.After;
import org.junit.Assert;
import org.junit.Test;

import static org.easymock.EasyMock.mock;

public class KsqlEngineTest {

  private final KafkaTopicClient topicClient = new FakeKafkaTopicClient();
  private final SchemaRegistryClient schemaRegistryClient = new MockSchemaRegistryClient();
  private final Supplier<SchemaRegistryClient> schemaRegistryClientFactory =
      () -> schemaRegistryClient;
  private final MetaStore metaStore = MetaStoreFixture.getNewMetaStore(new InternalFunctionRegistry());
  private final KsqlConfig ksqlConfig
      = new KsqlConfig(ImmutableMap.of(StreamsConfig.BOOTSTRAP_SERVERS_CONFIG, "localhost:9092"));
  private final KsqlEngine ksqlEngine = new KsqlEngine(
      topicClient,
      schemaRegistryClientFactory,
      new DefaultKafkaClientSupplier(),
      metaStore,
      ksqlConfig);

  @After
  public void closeEngine() {
    ksqlEngine.close();
  }

  @Test
  public void shouldCreatePersistentQueries() throws Exception {
    final List<QueryMetadata> queries
        = ksqlEngine.createQueries("create table bar as select * from test2;" +
        "create table foo as select * from test2;", ksqlConfig);

    assertThat(queries.size(), equalTo(2));
    final PersistentQueryMetadata queryOne = (PersistentQueryMetadata) queries.get(0);
    final PersistentQueryMetadata queryTwo = (PersistentQueryMetadata) queries.get(1);
    assertThat(queryOne.getEntity(), equalTo("BAR"));
    assertThat(queryTwo.getEntity(), equalTo("FOO"));
  }

  @Test(expected = ParseFailedException.class)
  public void shouldFailToCreateQueryIfSelectingFromNonExistentEntity() throws Exception {
    ksqlEngine.createQueries("select * from bar;", ksqlConfig);
  }

  @Test(expected = ParseFailedException.class)
  public void shouldFailWhenSyntaxIsInvalid() throws Exception {
    final ObjectMapper mapper = new ObjectMapper();
    final byte[] m = new byte[32];
    for (int i = 0; i < 32; i++) {
      m[i] = (byte)i;
    }
    final ByteBuffer bb = ByteBuffer.wrap(m);
    final String s = mapper.writeValueAsString(bb);
    ksqlEngine.createQueries("blah;", ksqlConfig);
  }

  @Test
  public void shouldUpdateReferentialIntegrityTableCorrectly() throws Exception {
    ksqlEngine.createQueries("create table bar as select * from test2;" +
                                   "create table foo as select * from test2;", ksqlConfig);
    final MetaStore metaStore = ksqlEngine.getMetaStore();
    assertThat(metaStore.getQueriesWithSource("TEST2"),
               equalTo(Utils.mkSet("CTAS_BAR_0", "CTAS_FOO_1")));
    assertThat(metaStore.getQueriesWithSink("BAR"), equalTo(Utils.mkSet("CTAS_BAR_0")));
    assertThat(metaStore.getQueriesWithSink("FOO"), equalTo(Utils.mkSet("CTAS_FOO_1")));
  }

  @Test
  public void shouldFailIfReferentialIntegrityIsViolated() {
    try {
      ksqlEngine.createQueries("create table bar as select * from test2;" +
                               "create table foo as select * from test2;", ksqlConfig);
      ksqlEngine.createQueries("drop table foo;", ksqlConfig);
      Assert.fail();
    } catch (final Exception e) {
      assertThat(e.getCause(), instanceOf(KsqlReferentialIntegrityException.class));
      assertThat(e.getMessage(), equalTo(
          "Exception while processing statement: Cannot drop FOO. \n"
              + "The following queries read from this source: []. \n"
              + "The following queries write into this source: [CTAS_FOO_1]. \n"
              + "You need to terminate them before dropping FOO."));
    }
  }

  @Test
  public void shouldFailDDLStatementIfTopicDoesNotExist() {
    final String ddlStatement = "CREATE STREAM S1_NOTEXIST (COL1 BIGINT, COL2 VARCHAR) "
                          + "WITH  (KAFKA_TOPIC = 'S1_NOTEXIST', VALUE_FORMAT = 'JSON');";
    try {
      final List<QueryMetadata> queries =
          ksqlEngine.buildMultipleQueries(ddlStatement.toString(), ksqlConfig, Collections.emptyMap());
      Assert.fail();
    } catch (final Exception e) {
      assertThat(e.getMessage(), equalTo("Kafka topic does not exist: S1_NOTEXIST"));
    }
  }

  @Test
  public void shouldDropTableIfAllReferencedQueriesTerminated() throws Exception {
    ksqlEngine.createQueries("create table bar as select * from test2;" +
                             "create table foo as select * from test2;", ksqlConfig);
    ksqlEngine.terminateQuery(new QueryId("CTAS_FOO_1"), true);
    ksqlEngine.createQueries("drop table foo;", ksqlConfig);
    assertThat(ksqlEngine.getMetaStore().getSource("foo"), nullValue());
  }

  @Test
  public void shouldEnforceTopicExistenceCorrectly() throws Exception {
    topicClient.createTopic("s1_topic", 1, (short) 1);
    final StringBuilder runScriptContent =
        new StringBuilder("CREATE STREAM S1 (COL1 BIGINT, COL2 VARCHAR) "
                          + "WITH  (KAFKA_TOPIC = 's1_topic', VALUE_FORMAT = 'JSON');\n");
    runScriptContent.append("CREATE TABLE T1 AS SELECT COL1, count(*) FROM "
                            + "S1 GROUP BY COL1;\n");
    runScriptContent.append("CREATE STREAM S2 (C1 BIGINT, C2 BIGINT) "
                            + "WITH (KAFKA_TOPIC = 'T1', VALUE_FORMAT = 'JSON');\n");
    final List<QueryMetadata> queries =
        ksqlEngine.buildMultipleQueries(runScriptContent.toString(), ksqlConfig, Collections.emptyMap());
    Assert.assertTrue(topicClient.isTopicExists("T1"));
  }

  @Test
  public void shouldNotEnforceTopicExistanceWhileParsing() throws Exception {
    final StringBuilder runScriptContent =
        new StringBuilder("CREATE STREAM S1 (COL1 BIGINT, COL2 VARCHAR) "
                          + "WITH  (KAFKA_TOPIC = 's1_topic', VALUE_FORMAT = 'JSON');\n");
    runScriptContent.append("CREATE TABLE T1 AS SELECT COL1, count(*) FROM "
                            + "S1 GROUP BY COL1;\n");
    runScriptContent.append("CREATE STREAM S2 (C1 BIGINT, C2 BIGINT) "
                            + "WITH (KAFKA_TOPIC = 'T1', VALUE_FORMAT = 'JSON');\n");

    final List<PreparedStatement> parsedStatements = ksqlEngine.parseStatements(
        runScriptContent.toString(), metaStore.clone(), true);
    assertThat(parsedStatements.size(), equalTo(3));

  }

  @Test
  public void shouldCleanupSchemaAndTopicForStream() throws Exception {
    ksqlEngine.buildMultipleQueries(
        "create stream bar with (value_format = 'avro') as select * from test1;"
        + "create stream foo as select * from test1;",
        ksqlConfig, Collections.emptyMap());
    final Schema schema = SchemaBuilder
        .record("Test").fields()
        .name("clientHash").type().fixed("MD5").size(16).noDefault()
        .endRecord();
    ksqlEngine.getSchemaRegistryClient().register("BAR-value", schema);

    assertThat(schemaRegistryClient.getAllSubjects(), hasItem("BAR-value"));
    ksqlEngine.terminateQuery(new QueryId("CSAS_BAR_0"), true);
    ksqlEngine.buildMultipleQueries("DROP STREAM bar DELETE TOPIC;", ksqlConfig, Collections.emptyMap());
    assertThat(topicClient.isTopicExists("BAR"), equalTo(false));
    assertThat(schemaRegistryClient.getAllSubjects().contains("BAR-value"), equalTo(false));
  }

  @Test
  public void shouldCleanupSchemaAndTopicForTable() throws Exception {
    ksqlEngine.buildMultipleQueries(
            "create table bar with (value_format = 'avro') as select * from test2;"
            + "create table foo as select * from test2;",
            ksqlConfig, Collections.emptyMap());
    final Schema schema = SchemaBuilder
        .record("Test").fields()
        .name("clientHash").type().fixed("MD5").size(16).noDefault()
        .endRecord();
    ksqlEngine.getSchemaRegistryClient().register("BAR-value", schema);

    assertThat(schemaRegistryClient.getAllSubjects(), hasItem("BAR-value"));
    ksqlEngine.terminateQuery(new QueryId("CTAS_BAR_0"), true);
    ksqlEngine.buildMultipleQueries("DROP TABLE bar DELETE TOPIC;", ksqlConfig, Collections.emptyMap());
    assertThat(topicClient.isTopicExists("BAR"), equalTo(false));
    assertThat(schemaRegistryClient.getAllSubjects().contains("BAR-value"), equalTo(false));
  }

  @Test
  public void shouldNotDeleteSchemaNorTopicForStream() throws Exception {
    ksqlEngine.buildMultipleQueries(
        "create stream bar with (value_format = 'avro') as select * from test1;"
        + "create stream foo as select * from test1;",
        ksqlConfig, Collections.emptyMap());
    final Schema schema = SchemaBuilder
        .record("Test").fields()
        .name("clientHash").type().fixed("MD5").size(16).noDefault()
        .endRecord();
    ksqlEngine.getSchemaRegistryClient().register("BAR-value", schema);

    assertThat(schemaRegistryClient.getAllSubjects(), hasItem("BAR-value"));
    ksqlEngine.terminateQuery(new QueryId("CSAS_BAR_0"), true);
    ksqlEngine.buildMultipleQueries("DROP STREAM bar;", ksqlConfig, Collections.emptyMap());
    assertThat(topicClient.isTopicExists("BAR"), equalTo(true));
    assertThat(schemaRegistryClient.getAllSubjects(), hasItem("BAR-value"));
  }

  @Test
  public void shouldInferSchemaIfNotPresent() throws Exception {
    final Schema schema = SchemaBuilder
        .record("Test").fields()
        .name("field").type().intType().noDefault()
        .endRecord();
    topicClient.createTopic("bar", 1, (short) 1);
    ksqlEngine.getSchemaRegistryClient().register("bar-value", schema);
    ksqlEngine.buildMultipleQueries(
        "create stream bar with (value_format='avro', kafka_topic='bar');",
        ksqlConfig,
        Collections.emptyMap());

    final StructuredDataSource source = ksqlEngine.getMetaStore().getSource("BAR");
    final org.apache.kafka.connect.data.Schema ksqlSchema = source.getSchema();
    assertThat(ksqlSchema.fields().size(), equalTo(3));
    assertThat(ksqlSchema.fields().get(2).name(), equalTo("FIELD"));
    assertThat(
        ksqlSchema.fields().get(2).schema(),
        equalTo(org.apache.kafka.connect.data.Schema.OPTIONAL_INT32_SCHEMA));
    assertThat(source.getSqlExpression(), containsString("(FIELD INTEGER)"));
  }

  @Test
  public void shouldNotDeleteSchemaNorTopicForTable() throws Exception {
    ksqlEngine.buildMultipleQueries(
        "create table bar with (value_format = 'avro') as select * from test2;"
        + "create table foo as select * from test2;",
        ksqlConfig, Collections.emptyMap());
    final Schema schema = SchemaBuilder
        .record("Test").fields()
        .name("clientHash").type().fixed("MD5").size(16).noDefault()
        .endRecord();
    ksqlEngine.getSchemaRegistryClient().register("BAR-value", schema);

    assertThat(schemaRegistryClient.getAllSubjects(), hasItem("BAR-value"));
    ksqlEngine.terminateQuery(new QueryId("CTAS_BAR_0"), true);
    ksqlEngine.buildMultipleQueries("DROP TABLE bar;", ksqlConfig, Collections.emptyMap());
    assertThat(topicClient.isTopicExists("BAR"), equalTo(true));
    assertThat(schemaRegistryClient.getAllSubjects(), hasItem("BAR-value"));
  }

  @Test
  public void shouldCleanUpInternalTopicSchemasFromSchemaRegistry() throws Exception {
    final List<QueryMetadata> queries
        = ksqlEngine.buildMultipleQueries(
        "create stream s1  with (value_format = 'avro') as select * from test1;"
        + "create table t1 as select col1, count(*) from s1 group by col1;",
        ksqlConfig, Collections.emptyMap());
    final Schema schema = SchemaBuilder
        .record("Test").fields()
        .name("clientHash").type().fixed("MD5").size(16).noDefault()
        .endRecord();
    ksqlEngine.getSchemaRegistryClient().register
        ("_confluent-ksql-default_query_CTAS_T1_1-KSTREAM-AGGREGATE-STATE-STORE-0000000006"
         + "-changelog-value", schema);
    ksqlEngine.getSchemaRegistryClient().register
        ("_confluent-ksql-default_query_CTAS_T1_1-KSTREAM-AGGREGATE-STATE-STORE-0000000006"
         + "-repartition-value", schema);

    assertThat(schemaRegistryClient.getAllSubjects().contains
        ("_confluent-ksql-default_query_CTAS_T1_1-KSTREAM-AGGREGATE-STATE-STORE-0000000006"
         + "-changelog-value"), equalTo(true));
    assertThat(schemaRegistryClient.getAllSubjects().contains
        ("_confluent-ksql-default_query_CTAS_T1_1-KSTREAM-AGGREGATE-STATE-STORE-0000000006"
         + "-repartition-value"), equalTo(true));
    ksqlEngine.terminateQuery(new QueryId("CTAS_T1_1"), true);
    assertThat(schemaRegistryClient.getAllSubjects().contains
        ("_confluent-ksql-default_query_CTAS_T1_1-KSTREAM-AGGREGATE-STATE-STORE-0000000006"
         + "-changelog-value"), equalTo(false));
    assertThat(schemaRegistryClient.getAllSubjects().contains
        ("_confluent-ksql-default_query_CTAS_T1_1-KSTREAM-AGGREGATE-STATE-STORE-0000000006"
         + "-repartition-value"), equalTo(false));
  }

  @Test
  public void shouldCloseAdminClientOnClose() {
    // Given:
    final AdminClient adminClient = niceMock(AdminClient.class);
    adminClient.close();
    expectLastCall();
    replay(adminClient);
    final KsqlEngine ksqlEngine
        = new KsqlEngine(
            new FakeKafkaTopicClient(),
            schemaRegistryClientFactory,
            new DefaultKafkaClientSupplier(),
            metaStore,
            ksqlConfig,
          adminClient);

    // When:
    ksqlEngine.close();

    // Then:
    verify(adminClient);
  }

  @Test
  public void shouldUseSerdeSupplierToBuildQueries() {
    final KsqlTopicSerDe mockKsqlSerde = mock(KsqlTopicSerDe.class);
    final MetaStore metaStore =
        MetaStoreFixture.getNewMetaStore(new InternalFunctionRegistry(), () -> mockKsqlSerde);
    final KsqlEngine ksqlEngine = new KsqlEngine(
        topicClient,
        schemaRegistryClientFactory,
        new DefaultKafkaClientSupplier(),
        metaStore,
        ksqlConfig
    );

    expect(
        mockKsqlSerde.getGenericRowSerde(
            anyObject(org.apache.kafka.connect.data.Schema.class),
            anyObject(KsqlConfig.class),
            anyBoolean(),
            same(schemaRegistryClientFactory)))
        .andDelegateTo(new KsqlJsonTopicSerDe())
        .atLeastOnce();

    replay(mockKsqlSerde);

    ksqlEngine.createQueries("create table bar as select * from test2;", ksqlConfig);

    verify(mockKsqlSerde);
  }

  @Test
<<<<<<< HEAD
  @SuppressWarnings("unchecked")
  public void shouldParseMultipleStatements() throws IOException {
    final String statementsString = new String(Files.readAllBytes(
        Paths.get("src/test/resources/SampleMultilineStatements.sql")), "UTF-8");

    final MetaStore emptyMetaStore = new MetaStoreImpl(new TestFunctionRegistry());
    final List<PreparedStatement> parsedStatements =
        ksqlEngine.parseStatements(statementsString, emptyMetaStore, true);
    final List<Statement> statements = parsedStatements.stream().map(
        PreparedStatement::getStatement).collect(Collectors.toList());
    assertThat(statements, Matchers.contains(
        instanceOf(CreateStream.class),
        instanceOf(SetProperty.class),
        instanceOf(CreateTable.class),
        instanceOf(Query.class),
        instanceOf(Query.class),
        instanceOf(UnsetProperty.class),
        instanceOf(Query.class)
    ));
    final Query csas1 = (Query) statements.get(3);
    final QuerySpecification specification1 = (QuerySpecification) csas1.getQueryBody();
    final Table table1 = (Table) specification1.getInto();
    assertThat(table1.getName().getSuffix(), equalTo("PAGEVIEWS_ENRICHED"));

    final Query csas2 = (Query) statements.get(4);
    final QuerySpecification specification2 = (QuerySpecification) csas2.getQueryBody();
    final Table table2 = (Table) specification2.getInto();
    assertThat(table2.getName().getSuffix(), equalTo("PAGEVIEWS_FEMALE"));

    final Query csas3 = (Query) statements.get(6);
    final QuerySpecification specification3 = (QuerySpecification) csas3.getQueryBody();
    final Table table3 = (Table) specification3.getInto();
    assertThat(table3.getName().getSuffix(), equalTo("PAGEVIEWS_FEMALE_LIKE_89"));

  }

=======
  public void shouldSetPropertyInRunScript() {
    final Map<String, Object> overriddenProperties = new HashMap<>();
    final List<QueryMetadata> queries
        = ksqlEngine.buildMultipleQueries(
        "SET 'auto.offset.reset' = 'earliest'; ",
        ksqlConfig, overriddenProperties);
    assertThat(overriddenProperties.get("auto.offset.reset"), equalTo("earliest"));

  }
>>>>>>> e402d893
}<|MERGE_RESOLUTION|>--- conflicted
+++ resolved
@@ -404,7 +404,6 @@
   }
 
   @Test
-<<<<<<< HEAD
   @SuppressWarnings("unchecked")
   public void shouldParseMultipleStatements() throws IOException {
     final String statementsString = new String(Files.readAllBytes(
@@ -441,7 +440,6 @@
 
   }
 
-=======
   public void shouldSetPropertyInRunScript() {
     final Map<String, Object> overriddenProperties = new HashMap<>();
     final List<QueryMetadata> queries
@@ -451,5 +449,4 @@
     assertThat(overriddenProperties.get("auto.offset.reset"), equalTo("earliest"));
 
   }
->>>>>>> e402d893
 }