/**
 * Copyright 2017 Confluent Inc.
 **/
package io.confluent.kql.datagen;

import io.confluent.kql.physical.GenericRow;
import io.confluent.kql.serde.avro.KQLGenericRowAvroSerializer;
import io.confluent.kql.util.KQLConfig;

import org.apache.avro.Schema;
import org.apache.kafka.common.serialization.Serializer;

import java.util.HashMap;
import java.util.Map;


<<<<<<< HEAD
public class AvroProducer extends DataGenProducer {
  @Override
  protected Serializer<GenericRow> getSerializer(Schema schema) {
    Serializer<GenericRow> result = new KQLGenericRowAvroSerializer();
    Map<String, String> serializerConfiguration = new HashMap<>();
    serializerConfiguration.put(KQLConfig.AVRO_SERDE_SCHEMA_CONFIG, schema.toString());
    result.configure(serializerConfiguration, false);
    return result;
=======
public class AvroProducer {

  public List<String> genericRowOrdersStream(String orderKafkaTopicName) {
    long maxInterval = 10;
    int messageCount = 1000;
    List<String> orderList = new ArrayList<>();
    String schemaStr = "{"
                       + "\"namespace\": \"kql\","
                       + " \"name\": \"orders\","
                       + " \"type\": \"record\","
                       + " \"fields\": ["
                       + "     {\"name\": \"ordertime\", \"type\": \"long\"},"
                       + "     {\"name\": \"orderid\",  \"type\": \"string\"},"
                       + "     {\"name\": \"itemid\", \"type\": \"string\"},"
                       + "     {\"name\": \"orderunits\", \"type\": \"double\"}"
                       + " ]"
                       + "}";
    Properties props = new Properties();
    props.put("bootstrap.servers", "localhost:9092");
    props.put("client.id", "ProductStreamProducers");

    KQLGenericRowAvroSerializer kqlGenericRowAvroSerializer = new KQLGenericRowAvroSerializer();
    Map map = new HashMap();
    map.put(KQLGenericRowAvroSerializer.AVRO_SERDE_SCHEMA_CONFIG, schemaStr);
    kqlGenericRowAvroSerializer.configure(map, false);

    final KafkaProducer<String, GenericRow>
        producer =
        new KafkaProducer<String, GenericRow>(props, new StringSerializer(),
                                              kqlGenericRowAvroSerializer);

    for (int i = 0; i < messageCount; i++) {
      long currentTime = System.currentTimeMillis();
      List<Object> columns = new ArrayList();
      currentTime = (long) (1000 * Math.random()) + currentTime;
      // ordertime
      columns.add(Long.valueOf(currentTime));

      //orderid
      columns.add(String.valueOf(i + 1));
      orderList.add(String.valueOf(i + 1));
      //itemid
      int productId = (int) (100 * Math.random());
      columns.add("Item_" + productId);

      //units
      columns.add((double) ((int) (10 * Math.random())));
      GenericRow genericRow = new GenericRow(columns);

      ProducerRecord
          producerRecord =
          new ProducerRecord(orderKafkaTopicName, String.valueOf(currentTime), genericRow);

      producer.send(producerRecord);
      System.out.println(currentTime + " --> (" + genericRow + ")");

      try {
        Thread.sleep((long) (maxInterval * Math.random()));
      } catch (InterruptedException e) {
        e.printStackTrace();
      }
    }

    System.out.println("Done!");
    return orderList;
  }

  public void genericRowShipmentStream(String shipmentKafkaTopicName, List<String> orderList) {
    long maxInterval = 10;
    int messageCount = 1000;
    String schemaStr = "{"
                       + "\"namespace\": \"kql\","
                       + " \"name\": \"shipments\","
                       + " \"type\": \"record\","
                       + " \"fields\": ["
                       + "     {\"name\": \"shipmenttime\", \"type\": \"long\"},"
                       + "     {\"name\": \"shipmentid\",  \"type\": \"string\"},"
                       + "     {\"name\": \"orderid\", \"type\": \"string\"}"
                       + " ]"
                       + "}";
    Properties props = new Properties();
    props.put("bootstrap.servers", "localhost:9092");
    props.put("client.id", "ProductStreamProducers");

    KQLGenericRowAvroSerializer kqlGenericRowAvroSerializer = new KQLGenericRowAvroSerializer();
    Map map = new HashMap();
    map.put(KQLGenericRowAvroSerializer.AVRO_SERDE_SCHEMA_CONFIG, schemaStr);
    kqlGenericRowAvroSerializer.configure(map, false);

    final KafkaProducer<String, GenericRow>
        producer =
        new KafkaProducer<String, GenericRow>(props, new StringSerializer(),
                                              kqlGenericRowAvroSerializer);

    for (int i = 0; i < messageCount; i++) {
      long currentTime = System.currentTimeMillis();
      List<Object> columns = new ArrayList();
      currentTime = (long) (1000 * Math.random()) + currentTime;
      // shipment
      columns.add(Long.valueOf(currentTime));

      //shipmentid
      columns.add(String.valueOf(i + 1));
      //orderid
      String orderId = orderList.remove((int) (orderList.size() * Math.random()));
      columns.add(orderId);

      GenericRow genericRow = new GenericRow(columns);

      ProducerRecord
          producerRecord =
          new ProducerRecord(shipmentKafkaTopicName, String.valueOf(currentTime), genericRow);

      producer.send(producerRecord);
      System.out.println(currentTime + " --> (" + genericRow + ")");

      try {
        Thread.sleep((long) (maxInterval * Math.random()));
      } catch (InterruptedException e) {
        e.printStackTrace();
      }
    }

    System.out.println("Done!");
  }

  public void genericRowItemTable(String itemKafkaTopicName) {
    long maxInterval = 10;
    int messageCount = 100;
    String schemaStr = "{"
                       + "\"namespace\": \"kql\","
                       + " \"name\": \"items\","
                       + " \"type\": \"record\","
                       + " \"fields\": ["
                       + "     {\"name\": \"itemid\", \"type\": \"string\"},"
                       + "     {\"name\": \"name\",  \"type\": \"string\"},"
                       + "     {\"name\": \"price\", \"type\": \"double\"},"
                       + "     {\"name\": \"category\", \"type\": \"string\"}"
                       + " ]"
                       + "}";
    Properties props = new Properties();
    props.put("bootstrap.servers", "localhost:9092");
    props.put("client.id", "ProductStreamProducers");

    KQLGenericRowAvroSerializer kqlGenericRowAvroSerializer = new KQLGenericRowAvroSerializer();
    Map map = new HashMap();
    map.put(kqlGenericRowAvroSerializer.AVRO_SERDE_SCHEMA_CONFIG, schemaStr);
    kqlGenericRowAvroSerializer.configure(map, false);

    final KafkaProducer<String, GenericRow>
        producer =
        new KafkaProducer<String, GenericRow>(props, new StringSerializer(),
                                              kqlGenericRowAvroSerializer);

    for (int i = 0; i < messageCount; i++) {
      List<Object> columns = new ArrayList();
      // ItenmId
      String itemId = "Item_" + i;
      columns.add(itemId);

      //Name
      columns.add("ITEM_" + i);

      double itemPrice = (double) (100 * Math.random());
      columns.add(itemPrice);

      int categoryId = (int) (10 * Math.random());
      columns.add("Category_" + categoryId);

      GenericRow genericRow = new GenericRow(columns);

      ProducerRecord
          producerRecord = new ProducerRecord(itemKafkaTopicName, itemId, genericRow);

      producer.send(producerRecord);
      System.out.println(itemId + " --> (" + genericRow + ")");

      try {
        Thread.sleep((long) (maxInterval * Math.random()));
      } catch (InterruptedException e) {
        e.printStackTrace();
      }
    }

    System.out.println("Done!");
  }

  public void genericRowUsersStream(String userProfileTopic) {
    long maxInterval = 10;
    int messageCount = 100;

    String schemaStr = "{"
                       + "\"namespace\": \"kql\","
                       + " \"name\": \"users\","
                       + " \"type\": \"record\","
                       + " \"fields\": ["
                       + "     {\"name\": \"ordertime\", \"type\": \"long\"},"
                       + "     {\"name\": \"userid\",  \"type\": \"string\"},"
                       + "     {\"name\": \"regionid\", \"type\": \"string\"},"
                       + "     {\"name\": \"gender\", \"type\": \"string\"}"
                       + " ]"
                       + "}";

    Properties props = new Properties();
    props.put("bootstrap.servers", "localhost:9092");
    props.put("client.id", "ProductStreamProducers");

    KQLGenericRowAvroSerializer kqlGenericRowAvroSerializer = new KQLGenericRowAvroSerializer();
    Map map = new HashMap();
    map.put(kqlGenericRowAvroSerializer.AVRO_SERDE_SCHEMA_CONFIG, schemaStr);
    kqlGenericRowAvroSerializer.configure(map, false);

    final KafkaProducer<String, GenericRow>
        producer =
        new KafkaProducer<String, GenericRow>(props, new StringSerializer(),
                                              kqlGenericRowAvroSerializer);

    for (int i = 0; i < messageCount; i++) {
      long timestamp = System.currentTimeMillis();
      List<Object> columns = new ArrayList();

      columns.add(timestamp);
      //userId
      int userId = i;
      String userIDStr = "User_" + userId;
      columns.add(userIDStr);

      //region
      int regionId = (int) (10 * Math.random());
      columns.add("Region_" + regionId);

      if (Math.random() > 0.5) {
        columns.add("MALE");
      } else {
        columns.add("FEMALE");
      }

      GenericRow genericRow = new GenericRow(columns);

      ProducerRecord
          producerRecord =
          new ProducerRecord(userProfileTopic, String.valueOf(timestamp), genericRow);

      producer.send(producerRecord);
      System.out.println(timestamp + " --> (" + genericRow + ")");

      try {
        Thread.sleep((long) (maxInterval * Math.random()));
      } catch (InterruptedException e) {
        e.printStackTrace();
      }
    }

    System.out.println("Done!");
  }

  public void genericRowPageViewStream(String pageViewTopic) {
    long maxInterval = 10;
    int messageCount = 1000;

    String schemaStr = "{"
                       + "\"namespace\": \"kql\","
                       + " \"name\": \"pageview\","
                       + " \"type\": \"record\","
                       + " \"fields\": ["
                       + "     {\"name\": \"viewtime\", \"type\": \"long\"},"
                       + "     {\"name\": \"userid\",  \"type\": \"string\"},"
                       + "     {\"name\": \"pageid\", \"type\": \"string\"}"
                       + " ]"
                       + "}";

    Properties props = new Properties();
    props.put("bootstrap.servers", "localhost:9092");
    props.put("client.id", "ProductStreamProducers");

    KQLGenericRowAvroSerializer kqlGenericRowAvroSerializer = new KQLGenericRowAvroSerializer();
    Map map = new HashMap();
    map.put(kqlGenericRowAvroSerializer.AVRO_SERDE_SCHEMA_CONFIG, schemaStr);
    kqlGenericRowAvroSerializer.configure(map, false);

    final KafkaProducer<String, GenericRow>
        producer =
        new KafkaProducer<String, GenericRow>(props, new StringSerializer(),
                                              kqlGenericRowAvroSerializer);

    for (int i = 0; i < messageCount; i++) {
      long currentTime = System.currentTimeMillis();
      List<Object> columns = new ArrayList();
      currentTime = (long) (1000 * Math.random()) + currentTime;
      // time (not being used!!!)
      columns.add(currentTime);

      //userId
      int userId = (int) (100 * Math.random());
      columns.add("User_" + userId);

      //pageid
      int pageId = (int) (1000 * Math.random());
      String pageIdStr = "Page_" + pageId;
      columns.add(pageIdStr);

      GenericRow genericRow = new GenericRow(columns);

      ProducerRecord
          producerRecord =
          new ProducerRecord(pageViewTopic, String.valueOf(currentTime), genericRow);

      producer.send(producerRecord);
      System.out.println(currentTime + " --> (" + genericRow + ")");

      try {
        Thread.sleep((long) (maxInterval * Math.random()));
      } catch (InterruptedException e) {
        e.printStackTrace();
      }
    }

    System.out.println("Done!");
  }

  public static void main(String[] args) {
    AvroProducer avroProducer = new AvroProducer();
//    avroProducer.genericRowItemTable("items_topic");
    List<String> orders = avroProducer.genericRowOrdersStream("orders_topic");
//    avroProducer.genericRowShipmentStream("shipments",orders);

//    new AvroProducer().genericRowUserStream();
//    new AvroProducer().genericRowPageViewStream();
>>>>>>> 9e201ef3
  }
}<|MERGE_RESOLUTION|>--- conflicted
+++ resolved
@@ -5,7 +5,6 @@
 
 import io.confluent.kql.physical.GenericRow;
 import io.confluent.kql.serde.avro.KQLGenericRowAvroSerializer;
-import io.confluent.kql.util.KQLConfig;
 
 import org.apache.avro.Schema;
 import org.apache.kafka.common.serialization.Serializer;
@@ -13,345 +12,13 @@
 import java.util.HashMap;
 import java.util.Map;
 
-
-<<<<<<< HEAD
 public class AvroProducer extends DataGenProducer {
   @Override
   protected Serializer<GenericRow> getSerializer(Schema schema) {
     Serializer<GenericRow> result = new KQLGenericRowAvroSerializer();
     Map<String, String> serializerConfiguration = new HashMap<>();
-    serializerConfiguration.put(KQLConfig.AVRO_SERDE_SCHEMA_CONFIG, schema.toString());
+    serializerConfiguration.put(KQLGenericRowAvroSerializer.AVRO_SERDE_SCHEMA_CONFIG, schema.toString());
     result.configure(serializerConfiguration, false);
     return result;
-=======
-public class AvroProducer {
-
-  public List<String> genericRowOrdersStream(String orderKafkaTopicName) {
-    long maxInterval = 10;
-    int messageCount = 1000;
-    List<String> orderList = new ArrayList<>();
-    String schemaStr = "{"
-                       + "\"namespace\": \"kql\","
-                       + " \"name\": \"orders\","
-                       + " \"type\": \"record\","
-                       + " \"fields\": ["
-                       + "     {\"name\": \"ordertime\", \"type\": \"long\"},"
-                       + "     {\"name\": \"orderid\",  \"type\": \"string\"},"
-                       + "     {\"name\": \"itemid\", \"type\": \"string\"},"
-                       + "     {\"name\": \"orderunits\", \"type\": \"double\"}"
-                       + " ]"
-                       + "}";
-    Properties props = new Properties();
-    props.put("bootstrap.servers", "localhost:9092");
-    props.put("client.id", "ProductStreamProducers");
-
-    KQLGenericRowAvroSerializer kqlGenericRowAvroSerializer = new KQLGenericRowAvroSerializer();
-    Map map = new HashMap();
-    map.put(KQLGenericRowAvroSerializer.AVRO_SERDE_SCHEMA_CONFIG, schemaStr);
-    kqlGenericRowAvroSerializer.configure(map, false);
-
-    final KafkaProducer<String, GenericRow>
-        producer =
-        new KafkaProducer<String, GenericRow>(props, new StringSerializer(),
-                                              kqlGenericRowAvroSerializer);
-
-    for (int i = 0; i < messageCount; i++) {
-      long currentTime = System.currentTimeMillis();
-      List<Object> columns = new ArrayList();
-      currentTime = (long) (1000 * Math.random()) + currentTime;
-      // ordertime
-      columns.add(Long.valueOf(currentTime));
-
-      //orderid
-      columns.add(String.valueOf(i + 1));
-      orderList.add(String.valueOf(i + 1));
-      //itemid
-      int productId = (int) (100 * Math.random());
-      columns.add("Item_" + productId);
-
-      //units
-      columns.add((double) ((int) (10 * Math.random())));
-      GenericRow genericRow = new GenericRow(columns);
-
-      ProducerRecord
-          producerRecord =
-          new ProducerRecord(orderKafkaTopicName, String.valueOf(currentTime), genericRow);
-
-      producer.send(producerRecord);
-      System.out.println(currentTime + " --> (" + genericRow + ")");
-
-      try {
-        Thread.sleep((long) (maxInterval * Math.random()));
-      } catch (InterruptedException e) {
-        e.printStackTrace();
-      }
-    }
-
-    System.out.println("Done!");
-    return orderList;
-  }
-
-  public void genericRowShipmentStream(String shipmentKafkaTopicName, List<String> orderList) {
-    long maxInterval = 10;
-    int messageCount = 1000;
-    String schemaStr = "{"
-                       + "\"namespace\": \"kql\","
-                       + " \"name\": \"shipments\","
-                       + " \"type\": \"record\","
-                       + " \"fields\": ["
-                       + "     {\"name\": \"shipmenttime\", \"type\": \"long\"},"
-                       + "     {\"name\": \"shipmentid\",  \"type\": \"string\"},"
-                       + "     {\"name\": \"orderid\", \"type\": \"string\"}"
-                       + " ]"
-                       + "}";
-    Properties props = new Properties();
-    props.put("bootstrap.servers", "localhost:9092");
-    props.put("client.id", "ProductStreamProducers");
-
-    KQLGenericRowAvroSerializer kqlGenericRowAvroSerializer = new KQLGenericRowAvroSerializer();
-    Map map = new HashMap();
-    map.put(KQLGenericRowAvroSerializer.AVRO_SERDE_SCHEMA_CONFIG, schemaStr);
-    kqlGenericRowAvroSerializer.configure(map, false);
-
-    final KafkaProducer<String, GenericRow>
-        producer =
-        new KafkaProducer<String, GenericRow>(props, new StringSerializer(),
-                                              kqlGenericRowAvroSerializer);
-
-    for (int i = 0; i < messageCount; i++) {
-      long currentTime = System.currentTimeMillis();
-      List<Object> columns = new ArrayList();
-      currentTime = (long) (1000 * Math.random()) + currentTime;
-      // shipment
-      columns.add(Long.valueOf(currentTime));
-
-      //shipmentid
-      columns.add(String.valueOf(i + 1));
-      //orderid
-      String orderId = orderList.remove((int) (orderList.size() * Math.random()));
-      columns.add(orderId);
-
-      GenericRow genericRow = new GenericRow(columns);
-
-      ProducerRecord
-          producerRecord =
-          new ProducerRecord(shipmentKafkaTopicName, String.valueOf(currentTime), genericRow);
-
-      producer.send(producerRecord);
-      System.out.println(currentTime + " --> (" + genericRow + ")");
-
-      try {
-        Thread.sleep((long) (maxInterval * Math.random()));
-      } catch (InterruptedException e) {
-        e.printStackTrace();
-      }
-    }
-
-    System.out.println("Done!");
-  }
-
-  public void genericRowItemTable(String itemKafkaTopicName) {
-    long maxInterval = 10;
-    int messageCount = 100;
-    String schemaStr = "{"
-                       + "\"namespace\": \"kql\","
-                       + " \"name\": \"items\","
-                       + " \"type\": \"record\","
-                       + " \"fields\": ["
-                       + "     {\"name\": \"itemid\", \"type\": \"string\"},"
-                       + "     {\"name\": \"name\",  \"type\": \"string\"},"
-                       + "     {\"name\": \"price\", \"type\": \"double\"},"
-                       + "     {\"name\": \"category\", \"type\": \"string\"}"
-                       + " ]"
-                       + "}";
-    Properties props = new Properties();
-    props.put("bootstrap.servers", "localhost:9092");
-    props.put("client.id", "ProductStreamProducers");
-
-    KQLGenericRowAvroSerializer kqlGenericRowAvroSerializer = new KQLGenericRowAvroSerializer();
-    Map map = new HashMap();
-    map.put(kqlGenericRowAvroSerializer.AVRO_SERDE_SCHEMA_CONFIG, schemaStr);
-    kqlGenericRowAvroSerializer.configure(map, false);
-
-    final KafkaProducer<String, GenericRow>
-        producer =
-        new KafkaProducer<String, GenericRow>(props, new StringSerializer(),
-                                              kqlGenericRowAvroSerializer);
-
-    for (int i = 0; i < messageCount; i++) {
-      List<Object> columns = new ArrayList();
-      // ItenmId
-      String itemId = "Item_" + i;
-      columns.add(itemId);
-
-      //Name
-      columns.add("ITEM_" + i);
-
-      double itemPrice = (double) (100 * Math.random());
-      columns.add(itemPrice);
-
-      int categoryId = (int) (10 * Math.random());
-      columns.add("Category_" + categoryId);
-
-      GenericRow genericRow = new GenericRow(columns);
-
-      ProducerRecord
-          producerRecord = new ProducerRecord(itemKafkaTopicName, itemId, genericRow);
-
-      producer.send(producerRecord);
-      System.out.println(itemId + " --> (" + genericRow + ")");
-
-      try {
-        Thread.sleep((long) (maxInterval * Math.random()));
-      } catch (InterruptedException e) {
-        e.printStackTrace();
-      }
-    }
-
-    System.out.println("Done!");
-  }
-
-  public void genericRowUsersStream(String userProfileTopic) {
-    long maxInterval = 10;
-    int messageCount = 100;
-
-    String schemaStr = "{"
-                       + "\"namespace\": \"kql\","
-                       + " \"name\": \"users\","
-                       + " \"type\": \"record\","
-                       + " \"fields\": ["
-                       + "     {\"name\": \"ordertime\", \"type\": \"long\"},"
-                       + "     {\"name\": \"userid\",  \"type\": \"string\"},"
-                       + "     {\"name\": \"regionid\", \"type\": \"string\"},"
-                       + "     {\"name\": \"gender\", \"type\": \"string\"}"
-                       + " ]"
-                       + "}";
-
-    Properties props = new Properties();
-    props.put("bootstrap.servers", "localhost:9092");
-    props.put("client.id", "ProductStreamProducers");
-
-    KQLGenericRowAvroSerializer kqlGenericRowAvroSerializer = new KQLGenericRowAvroSerializer();
-    Map map = new HashMap();
-    map.put(kqlGenericRowAvroSerializer.AVRO_SERDE_SCHEMA_CONFIG, schemaStr);
-    kqlGenericRowAvroSerializer.configure(map, false);
-
-    final KafkaProducer<String, GenericRow>
-        producer =
-        new KafkaProducer<String, GenericRow>(props, new StringSerializer(),
-                                              kqlGenericRowAvroSerializer);
-
-    for (int i = 0; i < messageCount; i++) {
-      long timestamp = System.currentTimeMillis();
-      List<Object> columns = new ArrayList();
-
-      columns.add(timestamp);
-      //userId
-      int userId = i;
-      String userIDStr = "User_" + userId;
-      columns.add(userIDStr);
-
-      //region
-      int regionId = (int) (10 * Math.random());
-      columns.add("Region_" + regionId);
-
-      if (Math.random() > 0.5) {
-        columns.add("MALE");
-      } else {
-        columns.add("FEMALE");
-      }
-
-      GenericRow genericRow = new GenericRow(columns);
-
-      ProducerRecord
-          producerRecord =
-          new ProducerRecord(userProfileTopic, String.valueOf(timestamp), genericRow);
-
-      producer.send(producerRecord);
-      System.out.println(timestamp + " --> (" + genericRow + ")");
-
-      try {
-        Thread.sleep((long) (maxInterval * Math.random()));
-      } catch (InterruptedException e) {
-        e.printStackTrace();
-      }
-    }
-
-    System.out.println("Done!");
-  }
-
-  public void genericRowPageViewStream(String pageViewTopic) {
-    long maxInterval = 10;
-    int messageCount = 1000;
-
-    String schemaStr = "{"
-                       + "\"namespace\": \"kql\","
-                       + " \"name\": \"pageview\","
-                       + " \"type\": \"record\","
-                       + " \"fields\": ["
-                       + "     {\"name\": \"viewtime\", \"type\": \"long\"},"
-                       + "     {\"name\": \"userid\",  \"type\": \"string\"},"
-                       + "     {\"name\": \"pageid\", \"type\": \"string\"}"
-                       + " ]"
-                       + "}";
-
-    Properties props = new Properties();
-    props.put("bootstrap.servers", "localhost:9092");
-    props.put("client.id", "ProductStreamProducers");
-
-    KQLGenericRowAvroSerializer kqlGenericRowAvroSerializer = new KQLGenericRowAvroSerializer();
-    Map map = new HashMap();
-    map.put(kqlGenericRowAvroSerializer.AVRO_SERDE_SCHEMA_CONFIG, schemaStr);
-    kqlGenericRowAvroSerializer.configure(map, false);
-
-    final KafkaProducer<String, GenericRow>
-        producer =
-        new KafkaProducer<String, GenericRow>(props, new StringSerializer(),
-                                              kqlGenericRowAvroSerializer);
-
-    for (int i = 0; i < messageCount; i++) {
-      long currentTime = System.currentTimeMillis();
-      List<Object> columns = new ArrayList();
-      currentTime = (long) (1000 * Math.random()) + currentTime;
-      // time (not being used!!!)
-      columns.add(currentTime);
-
-      //userId
-      int userId = (int) (100 * Math.random());
-      columns.add("User_" + userId);
-
-      //pageid
-      int pageId = (int) (1000 * Math.random());
-      String pageIdStr = "Page_" + pageId;
-      columns.add(pageIdStr);
-
-      GenericRow genericRow = new GenericRow(columns);
-
-      ProducerRecord
-          producerRecord =
-          new ProducerRecord(pageViewTopic, String.valueOf(currentTime), genericRow);
-
-      producer.send(producerRecord);
-      System.out.println(currentTime + " --> (" + genericRow + ")");
-
-      try {
-        Thread.sleep((long) (maxInterval * Math.random()));
-      } catch (InterruptedException e) {
-        e.printStackTrace();
-      }
-    }
-
-    System.out.println("Done!");
-  }
-
-  public static void main(String[] args) {
-    AvroProducer avroProducer = new AvroProducer();
-//    avroProducer.genericRowItemTable("items_topic");
-    List<String> orders = avroProducer.genericRowOrdersStream("orders_topic");
-//    avroProducer.genericRowShipmentStream("shipments",orders);
-
-//    new AvroProducer().genericRowUserStream();
-//    new AvroProducer().genericRowPageViewStream();
->>>>>>> 9e201ef3
   }
 }