--- conflicted
+++ resolved
@@ -49,13 +49,9 @@
     } else if (value instanceof Byte) {
       return ((Byte) value).doubleValue();
     } else if (value instanceof String || value instanceof CharSequence) {
-<<<<<<< HEAD
-     return Double.parseDouble(value.toString());
-=======
       return Double.parseDouble(value.toString());
     } else if (value == null) {
       return null;
->>>>>>> 196494f6
     } else {
       throw new KQLException("Invalif field type. Value must be Double.");
     }
